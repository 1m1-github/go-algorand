// Copyright (C) 2019-2022 Algorand, Inc.
// This file is part of go-algorand
//
// go-algorand is free software: you can redistribute it and/or modify
// it under the terms of the GNU Affero General Public License as
// published by the Free Software Foundation, either version 3 of the
// License, or (at your option) any later version.
//
// go-algorand is distributed in the hope that it will be useful,
// but WITHOUT ANY WARRANTY; without even the implied warranty of
// MERCHANTABILITY or FITNESS FOR A PARTICULAR PURPOSE.  See the
// GNU Affero General Public License for more details.
//
// You should have received a copy of the GNU Affero General Public License
// along with go-algorand.  If not, see <https://www.gnu.org/licenses/>.

package pingpong

import (
	"context"
	"encoding/binary"
	"errors"
	"fmt"
	"math"
	"math/rand"
	"os"
	"strings"
	"sync/atomic"
	"time"

	"github.com/algorand/go-deadlock"

	"github.com/algorand/go-algorand/config"
	"github.com/algorand/go-algorand/crypto"
	v1 "github.com/algorand/go-algorand/daemon/algod/api/spec/v1"
	"github.com/algorand/go-algorand/data/basics"
	"github.com/algorand/go-algorand/data/transactions"
	"github.com/algorand/go-algorand/data/transactions/logic"
	"github.com/algorand/go-algorand/libgoal"
	"github.com/algorand/go-algorand/protocol"
)

// CreatablesInfo has information about created assets, apps and opting in
type CreatablesInfo struct {
	AssetParams map[uint64]v1.AssetParams
	AppParams   map[uint64]v1.AppParams
	OptIns      map[uint64][]string
}

// pingPongAccount represents the account state for each account in the pingpong application
// This includes the current balance and public/private keys tied to the account
type pingPongAccount struct {
	balance      uint64
	balanceRound uint64

	deadlock.Mutex
	sk *crypto.SignatureSecrets
	pk basics.Address

	// asset holdings
	holdings map[uint64]uint64
}

func (ppa *pingPongAccount) getBalance() uint64 {
	return atomic.LoadUint64(&ppa.balance)
}

func (ppa *pingPongAccount) setBalance(balance uint64) {
	atomic.StoreUint64(&ppa.balance, balance)
}

func (ppa *pingPongAccount) addBalance(offset int64) {
	if offset >= 0 {
		atomic.AddUint64(&ppa.balance, uint64(offset))
		return
	}
	for {
		v := atomic.LoadUint64(&ppa.balance)
		nv := v - uint64(-offset)
		done := atomic.CompareAndSwapUint64(&ppa.balance, v, nv)
		if done {
			return
		}
	}
}

func (ppa *pingPongAccount) getAsset(aid uint64) (v uint64, ok bool) {
	ppa.Lock()
	defer ppa.Unlock()
	v, ok = ppa.holdings[aid]
	return
}
func (ppa *pingPongAccount) setAsset(aid, value uint64) {
	ppa.Lock()
	defer ppa.Unlock()
	ppa.holdings[aid] = value
}
func (ppa *pingPongAccount) addAsset(aid uint64, dv int64) {
	ppa.Lock()
	defer ppa.Unlock()
	v := ppa.holdings[aid]
	if dv >= 0 {
		v += uint64(dv)
	} else {
		v -= uint64(-dv)
	}
	ppa.holdings[aid] = v
}

func (ppa *pingPongAccount) String() string {
	ppa.Lock()
	defer ppa.Unlock()
	var ow strings.Builder
	fmt.Fprintf(&ow, "%s %d", ppa.pk.String(), ppa.balance)
	if len(ppa.holdings) > 0 {
		fmt.Fprintf(&ow, "[")
		first := true
		for assetID, av := range ppa.holdings {
			if first {
				first = false
			} else {
				fmt.Fprintf(&ow, ", ")
			}
			fmt.Fprintf(&ow, "a%d=%d", assetID, av)
		}
		fmt.Fprintf(&ow, "]")
	}
	return ow.String()
}

// WorkerState object holds a running pingpong worker
type WorkerState struct {
	cfg      PpConfig
	accounts map[string]*pingPongAccount
	cinfo    CreatablesInfo

	nftStartTime       int64
	localNftIndex      uint64
	nftHolders         map[string]int
	incTransactionSalt uint64

	nextSendTime       time.Time
	scheduleActionTime time.Duration
	scheduleCalls      uint64
	scheduleSteps      uint64

	refreshAddrs []string
	refreshPos   int

	client *libgoal.Client
}

// PrepareAccounts to set up accounts and asset accounts required for Ping Pong run
func (pps *WorkerState) PrepareAccounts(ac *libgoal.Client) (err error) {
	pps.client = ac
	pps.nextSendTime = time.Now()
	durPerTxn := time.Second / time.Duration(pps.cfg.TxnPerSec)
	fmt.Printf("duration per txn %s\n", durPerTxn)

	err = pps.ensureAccounts(ac)
	if err != nil {
		_, _ = fmt.Fprintf(os.Stderr, "ensure accounts failed %v\n", err)
		return
	}

	// create new ephemeral random accounts
	pps.generateAccounts()

	err = pps.fundAccounts(ac)
	if err != nil {
		_, _ = fmt.Fprintf(os.Stderr, "fund accounts failed %v\n", err)
		return
	}

	if pps.cfg.NumAsset > 0 {
		err = pps.prepareAssets(ac)
		if err != nil {
			_, _ = fmt.Fprintf(os.Stderr, "prepare assets failed %v\n", err)
			return
		}
	}
	if pps.cfg.NumApp > 0 {
		err = pps.prepareApps(ac)
		if err != nil {
			return
		}
	}
	return
}

// determine the min balance per participant account
func computeAccountMinBalance(client *libgoal.Client, cfg PpConfig) (fundingRequiredBalance uint64, runningRequiredBalance uint64, err error) {
	proto, err := getProto(client)
	if err != nil {
		return
	}

	minActiveAccountBalance := proto.MinBalance

	var fee uint64
	if cfg.MaxFee != 0 {
		fee = cfg.MaxFee
	} else {
		// follow the same logic as constructTxn
		fee, err = client.SuggestedFee()
		if err != nil {
			return
		}
		fee *= uint64(cfg.GroupSize)
	}

	fundingRequiredBalance = minActiveAccountBalance
	runningRequiredBalance = minActiveAccountBalance

	// add cost of assets
	if cfg.NumAsset > 0 {
		assetCost := minActiveAccountBalance*uint64(cfg.NumAsset)*uint64(cfg.NumPartAccounts) + // assets*accounts
			(fee)*uint64(cfg.NumAsset) + // asset creations
			(fee)*uint64(cfg.NumAsset)*uint64(cfg.NumPartAccounts) + // asset opt-ins
			(fee)*uint64(cfg.NumAsset)*uint64(cfg.NumPartAccounts) // asset distributions
		fundingRequiredBalance += assetCost
		runningRequiredBalance += assetCost
	}
	if cfg.NumApp > 0 {
		maxAppsCreated := proto.MaxAppsCreated
		maxAppsOptedIn := proto.MaxAppsOptedIn
		// TODO : given that we've added unlimited app support, we should revise this
		// code so that we'll have control on how many app/account we want to create.
		// for now, I'm going to keep the previous max values until we have refactored this code.
		if maxAppsCreated == 0 {
			maxAppsCreated = config.Consensus[protocol.ConsensusV30].MaxAppsCreated
		}
		if maxAppsOptedIn == 0 {
			maxAppsOptedIn = config.Consensus[protocol.ConsensusV30].MaxAppsOptedIn
		}

		creationCost := uint64(cfg.NumApp) * proto.AppFlatParamsMinBalance * uint64(maxAppsCreated)
		optInCost := uint64(cfg.NumApp) * proto.AppFlatOptInMinBalance * uint64(maxAppsOptedIn)
		maxGlobalSchema := basics.StateSchema{NumUint: proto.MaxGlobalSchemaEntries, NumByteSlice: proto.MaxGlobalSchemaEntries}
		maxLocalSchema := basics.StateSchema{NumUint: proto.MaxLocalSchemaEntries, NumByteSlice: proto.MaxLocalSchemaEntries}
		schemaCost := uint64(cfg.NumApp) * (maxGlobalSchema.MinBalance(&proto).Raw*uint64(maxAppsCreated) +
			maxLocalSchema.MinBalance(&proto).Raw*uint64(maxAppsOptedIn))
		fundingRequiredBalance += creationCost + optInCost + schemaCost
		runningRequiredBalance += creationCost + optInCost + schemaCost
	}
	// add cost of transactions
	fundingRequiredBalance += (cfg.MaxAmt + fee) * 2 * cfg.TxnPerSec * uint64(math.Ceil(cfg.RefreshTime.Seconds()))

	// override computed value if less than configured value
	if cfg.MinAccountFunds > fundingRequiredBalance {
		fundingRequiredBalance = cfg.MinAccountFunds
	}

	return
}

func (pps *WorkerState) scheduleAction() bool {
	if pps.refreshPos >= len(pps.refreshAddrs) {
		if pps.refreshAddrs == nil {
			pps.refreshAddrs = make([]string, 0, len(pps.accounts))
		} else {
			pps.refreshAddrs = pps.refreshAddrs[:0]
		}
		for addr := range pps.accounts {
			pps.refreshAddrs = append(pps.refreshAddrs, addr)
		}
		pps.refreshPos = 0
	}
	addr := pps.refreshAddrs[pps.refreshPos]
	ai, err := pps.client.AccountInformation(addr)
	if err == nil {
		ppa := pps.accounts[addr]

		pps.integrateAccountInfo(addr, ppa, ai)
	} else {
		if !pps.cfg.Quiet {
			fmt.Printf("background refresh err: %v\n", err)
		}
		return false
	}
	pps.refreshPos++
	return true
}

const durationEpsilon = time.Microsecond * 10
const scheduleActionTimeAlpha = 6

// schedule consuming n txn time slots
func (pps *WorkerState) schedule(n int) {
	pps.scheduleCalls++
	now := time.Now()
	ok := true
	timePerStep := time.Second / time.Duration(pps.cfg.TxnPerSec)
	nextSendTime := pps.nextSendTime
	if n > 1 {
		nextSendTime = nextSendTime.Add(timePerStep * time.Duration(n-1))
	}
	for {
		if now.After(nextSendTime) {
			break
		}
		dur := nextSendTime.Sub(now)
		if dur < durationEpsilon {
			break
		}
		if dur < pps.scheduleActionTime || !ok {
			time.Sleep(dur)
			now = time.Now()
		} else {
			ok = pps.scheduleAction()
			nn := time.Now()
			dt := nn.Sub(now)
			// alpha blend to keep running approximation
			pps.scheduleActionTime = ((pps.scheduleActionTime * scheduleActionTimeAlpha) + dt) / (scheduleActionTimeAlpha + 1)
			now = nn
		}
	}

	steps := 0
	for now.After(nextSendTime) {
		if steps > 0 {
			dt := now.Sub(nextSendTime)
			if dt < timePerStep/2 {
				// good enough
				break
			}
		}
		pps.scheduleSteps++
		nextSendTime = nextSendTime.Add(timePerStep)
		steps++
	}
	pps.nextSendTime = nextSendTime
	//fmt.Printf("schedule now=%s next=%s\n", now, pps.nextSendTime)
}

func (pps *WorkerState) fundAccounts(client *libgoal.Client) error {
	var srcFunds, minFund uint64
	var err error
	var tx transactions.Transaction
	srcFunds, err = client.GetBalance(pps.cfg.SrcAccount)

	if err != nil {
		return err
	}

	var totalSent uint64

	// Fee of 0 will make cause the function to use the suggested one by network
	fee := uint64(0)

	minFund, _, err = computeAccountMinBalance(client, pps.cfg)
	if err != nil {
		return err
	}
	fmt.Printf("adjusting account balance to %d\n", minFund)

	srcAcct := pps.accounts[pps.cfg.SrcAccount]

	accountsAdjusted := 1
	for accountsAdjusted > 0 {
		accountsAdjusted = 0
		adjStart := time.Now()
		for addr, acct := range pps.accounts {
			if addr == pps.cfg.SrcAccount {
				continue
			}
		repeat:
			if acct.getBalance() >= minFund {
				continue
			}
			if !pps.cfg.Quiet {
				fmt.Printf("adjusting balance of account %v\n", addr)
			}
			toSend := minFund - acct.getBalance()
			if srcFunds <= toSend {
				return fmt.Errorf("source account %s has insufficient funds %d - needs %d", pps.cfg.SrcAccount, srcFunds, toSend)
			}
			srcFunds -= toSend
			if !pps.cfg.Quiet {
				fmt.Printf("adjusting balance of account %v by %d\n ", addr, toSend)
			}

			pps.schedule(1)
			tx, err = pps.sendPaymentFromSourceAccount(client, addr, fee, toSend, srcAcct)
			if err != nil {
				if strings.Contains(err.Error(), "broadcast queue full") {
					fmt.Printf("failed to send payment, broadcast queue full. sleeping & retrying.\n")
					waitForNextRoundOrSleep(client, 500*time.Millisecond)
					goto repeat
				}
				return err
			}
			srcFunds -= tx.Fee.Raw
			accountsAdjusted++
			if !pps.cfg.Quiet {
				fmt.Printf("account balance for key %s will be %d\n", addr, minFund)
			}
			acct.setBalance(minFund)
			totalSent++
		}
		pps.accounts[pps.cfg.SrcAccount].setBalance(srcFunds)
		waitStart := time.Now()
		// wait until all the above transactions are sent, or that we have no more transactions
		// in our pending transaction pool coming from the source account.
		err = waitPendingTransactions([]string{pps.cfg.SrcAccount}, client)
		if err != nil {
			return err
		}
		waitStop := time.Now()
		if !pps.cfg.Quiet {
			fmt.Printf("%d sent (%s); waited %s\n", accountsAdjusted, waitStart.Sub(adjStart).String(), waitStop.Sub(waitStart).String())
		}
	}
	return err
}

func (pps *WorkerState) sendPaymentFromSourceAccount(client *libgoal.Client, to string, fee, amount uint64, srcAcct *pingPongAccount) (transactions.Transaction, error) {
	// generate a unique note to avoid duplicate transaction failures
	note := pps.makeNextUniqueNoteField()

	var txn transactions.Transaction
	var stxn transactions.SignedTxn
	var err error
	txn, err = client.ConstructPayment(srcAcct.pk.String(), to, fee, amount, note, "", [32]byte{}, 0, 0)

	if err != nil {
		return transactions.Transaction{}, err
	}

	stxn, err = signTxn(srcAcct, txn, pps.cfg)

	if err != nil {
		return transactions.Transaction{}, err
	}

	_, err = client.BroadcastTransaction(stxn)
	if err != nil {
		return transactions.Transaction{}, err
	}

	return txn, nil
}

// waitPendingTransactions waits until all the pending transactions coming from the given
// accounts map have been cleared out of the transaction pool. A prerequesite for this is that
// there is no other source who might be generating transactions that would come from these account
// addresses.
func waitPendingTransactions(accounts []string, client *libgoal.Client) error {
	for _, from := range accounts {
	repeat:
		pendingTxns, err := client.GetPendingTransactionsByAddress(from, 0)
		if err != nil {
			fmt.Printf("failed to check pending transaction pool status : %v\n", err)
			return err
		}
		for _, txn := range pendingTxns.TruncatedTxns.Transactions {
			if txn.From != from {
				// we found a transaction where the receiver was the given account. We don't
				// care about these.
				continue
			}
			// the transaction is still in the transaction pool.
			// this would wait for the next round, when we will perform the check again.
			waitForNextRoundOrSleep(client, 500*time.Millisecond)
			goto repeat
		}
	}
	return nil
}

func (pps *WorkerState) refreshAccounts(client *libgoal.Client) error {
	addrs := make([]string, 0, len(pps.accounts))
	for addr := range pps.accounts {
		addrs = append(addrs, addr)
	}
	// wait until all the pending transactions have been sent; otherwise, getting the balance
	// is pretty much meaningless.
	fmt.Printf("waiting for all transactions to be accepted before refreshing accounts.\n")
	err := waitPendingTransactions(addrs, client)
	if err != nil {
		return err
	}

	balanceUpdates := make(map[string]uint64, len(addrs))
	for _, addr := range addrs {
		amount, err := client.GetBalance(addr)
		if err != nil {
			_, _ = fmt.Fprintf(os.Stderr, "error refreshAccounts: %v\n", err)
			return err
		}
		balanceUpdates[addr] = amount
	}

	for addr, amount := range balanceUpdates {
		pps.accounts[addr].setBalance(amount)
	}

	return pps.fundAccounts(client)
}

// return a shuffled list of accounts with some minimum balance
func listSufficientAccounts(accounts map[string]*pingPongAccount, minimumAmount uint64, except string) []string {
	out := make([]string, 0, len(accounts))
	for key, value := range accounts {
		if key == except {
			continue
		}
		if value.getBalance() >= minimumAmount {
			out = append(out, key)
		}
	}
	rand.Shuffle(len(out), func(i, j int) { out[i], out[j] = out[j], out[i] })
	return out
}

var logPeriod = 5 * time.Second

// RunPingPong starts ping pong process
func (pps *WorkerState) RunPingPong(ctx context.Context, ac *libgoal.Client) {
	// Infinite loop given:
	//  - accounts -> map of accounts to include in transfers (including src account, which we don't want to use)
	//  - cfg      -> configuration for how to proceed
	// LOOP {
	// 		for time.Now() < StopRunTime
	//			FromList = Randomize list of accounts
	//			ToList = Randomize list of accounts
	//			for i, from := range FromList
	//				Send(from, ToList[i], CalcAmount, CalcFee)
	//			If DelayBetween != 0 { sleep(delay) }
	//		If RestTime > 0 { sleep(RestTime) }
	//		If time-to-refresh
	//			accounts, cfg, err = PrepareAccounts()
	//			error = fundAccounts()
	//  }

	pps.nextSendTime = time.Now()
	ac.SetSuggestedParamsCacheAge(200 * time.Millisecond)
	pps.client = ac

	var runTime time.Duration
	if pps.cfg.RunTime > 0 {
		runTime = pps.cfg.RunTime
	} else {
		runTime = 10000 * time.Hour // Effectively 'forever'
	}
	var endTime time.Time
	if pps.cfg.MaxRuntime > 0 {
		endTime = time.Now().Add(pps.cfg.MaxRuntime)
	}
	refreshTime := time.Now().Add(pps.cfg.RefreshTime)

	lastLog := time.Now()
	nextLog := lastLog.Add(logPeriod)

	nextSendTime := time.Now()
	for {
		if ctx.Err() != nil {
			_, _ = fmt.Fprintf(os.Stderr, "error bad context in RunPingPong: %v\n", ctx.Err())
			break
		}
		startTime := time.Now()
		stopTime := startTime.Add(runTime)

		var totalSent, totalSucceeded, lastTotalSent uint64
		for {
			now := time.Now()
			if now.After(stopTime) {
				break
			}
			if now.After(nextLog) {
				dt := now.Sub(lastLog)
				fmt.Printf("%d sent, %0.2f/s (%d total) (%d sc %d sts)\n", totalSent-lastTotalSent, float64(totalSent-lastTotalSent)/dt.Seconds(), totalSent, pps.scheduleCalls, pps.scheduleSteps)
				lastTotalSent = totalSent
				for now.After(nextLog) {
					nextLog = nextLog.Add(logPeriod)
				}
				lastLog = now
			}

			if pps.cfg.MaxRuntime > 0 && time.Now().After(endTime) {
				fmt.Printf("Terminating after max run time of %.f seconds\n", pps.cfg.MaxRuntime.Seconds())
				return
			}

			minimumAmount := pps.cfg.MinAccountFunds + (pps.cfg.MaxAmt+pps.cfg.MaxFee)*2
			fromList := listSufficientAccounts(pps.accounts, minimumAmount, pps.cfg.SrcAccount)
			// in group tests txns are sent back and forth, so both parties need funds
			var toList []string
			if pps.cfg.GroupSize == 1 {
				minimumAmount = 0
				toList = listSufficientAccounts(pps.accounts, minimumAmount, pps.cfg.SrcAccount)
			} else {
				// same selection with another shuffle
				toList = make([]string, len(fromList))
				copy(toList, fromList)
				rand.Shuffle(len(toList), func(i, j int) { toList[i], toList[j] = toList[j], toList[i] })
			}

			sent, succeeded, err := pps.sendFromTo(fromList, toList, ac, &nextSendTime)
			totalSent += sent
			totalSucceeded += succeeded
			if err != nil {
				_, _ = fmt.Fprintf(os.Stderr, "error sending transactions, sleeping .5 seconds: %v\n", err)
				pps.nextSendTime = time.Now().Add(500 * time.Millisecond)
				pps.schedule(1)
			}

			if pps.cfg.RefreshTime > 0 && time.Now().After(refreshTime) {
				err = pps.refreshAccounts(ac)
				if err != nil {
					_, _ = fmt.Fprintf(os.Stderr, "error refreshing: %v\n", err)
				}

				refreshTime = refreshTime.Add(pps.cfg.RefreshTime)
			}
		}

		timeDelta := time.Since(startTime)
		_, _ = fmt.Fprintf(os.Stdout, "Sent %d transactions (%d attempted) in %d seconds\n", totalSucceeded, totalSent, int(math.Round(timeDelta.Seconds())))
	}
}

// NewPingpong creates a new pingpong WorkerState
func NewPingpong(cfg PpConfig) *WorkerState {
	return &WorkerState{cfg: cfg, nftHolders: make(map[string]int)}
}

func (pps *WorkerState) randAssetID() (aidx uint64) {
	if len(pps.cinfo.AssetParams) == 0 {
		return 0
	}
	rindex := rand.Intn(len(pps.cinfo.AssetParams))
	i := 0
	for k := range pps.cinfo.AssetParams {
		if i == rindex {
			return k
		}
		i++
	}
	return
}
func (pps *WorkerState) randAppID() (aidx uint64) {
	if len(pps.cinfo.AppParams) == 0 {
		return 0
	}
	rindex := rand.Intn(len(pps.cinfo.AppParams))
	i := 0
	for k := range pps.cinfo.AppParams {
		if i == rindex {
			return k
		}
		i++
	}
	return
}

func (pps *WorkerState) fee() uint64 {
	fee := pps.cfg.MaxFee
	if pps.cfg.RandomizeFee {
		fee = rand.Uint64()%(pps.cfg.MaxFee-pps.cfg.MinFee) + pps.cfg.MinFee
	}
	return fee
}

func (pps *WorkerState) acct(from string) *pingPongAccount {
	return pps.accounts[from]
}

func (pps *WorkerState) sendFromTo(
	fromList, toList []string,
	client *libgoal.Client, nextSendTime *time.Time,
) (sentCount, successCount uint64, err error) {
	var minAccountRunningBalance uint64
	_, minAccountRunningBalance, err = computeAccountMinBalance(client, pps.cfg)
	if err != nil {
		return 0, 0, err
	}
	belowMinBalanceAccounts := make(map[string] /*basics.Address*/ bool)

	for i, from := range fromList {

		// keep going until the balances of at least 20% of the accounts is too low.
		if len(belowMinBalanceAccounts)*5 > len(fromList) {
			fmt.Printf("quitting sendFromTo: too many accounts below threshold")
			return
		}

		if belowMinBalanceAccounts[from] {
			continue
		}

		fee := pps.fee()

		to := toList[i]
		if pps.cfg.RandomizeDst {
			var addr basics.Address
			crypto.RandBytes(addr[:])
			to = addr.String()
		} else if len(belowMinBalanceAccounts) > 0 && (crypto.RandUint64()%100 < 50) {
			// make 50% of the calls attempt to refund low-balanced accounts.
			// ( if there is any )
			// pick the first low balance account
			for acct := range belowMinBalanceAccounts {
				to = acct
				break
			}
		}

		// Broadcast transaction
		var sendErr error

		var fromAcct *pingPongAccount
		var update txnUpdate
		var updates []txnUpdate
		if pps.cfg.GroupSize == 1 {
			var txn transactions.Transaction
			var consErr error
			// Construct single txn
			txn, from, update, consErr = pps.constructTxn(from, to, fee, client)
			if consErr != nil {
				err = consErr
				_, _ = fmt.Fprintf(os.Stderr, "constructTxn failed: %v\n", err)
				return
			}

			// would we have enough money after taking into account the current updated fees ?
			fromAcct = pps.acct(from)
			if fromAcct == nil {
				err = fmt.Errorf("tx %v from %s -> no acct", txn, from)
				fmt.Fprintf(os.Stderr, "%s\n", err.Error())
				return
			}

			if fromAcct.getBalance() <= (txn.Fee.Raw + pps.cfg.MaxAmt + minAccountRunningBalance) {
				_, _ = fmt.Fprintf(os.Stdout, "Skipping sending %d: %s -> %s; Current cost too high(%d <= %d + %d  + %d).\n", pps.cfg.MaxAmt, from, to, fromAcct.getBalance(), txn.Fee.Raw, pps.cfg.MaxAmt, minAccountRunningBalance)
				belowMinBalanceAccounts[from] = true
				continue
			}

			// Sign txn
			stxn, signErr := signTxn(fromAcct, txn, pps.cfg)
			if signErr != nil {
				err = signErr
				_, _ = fmt.Fprintf(os.Stderr, "signTxn failed: %v\n", err)
				return
			}

			sentCount++
			pps.schedule(1)
			_, sendErr = client.BroadcastTransaction(stxn)
		} else {
			// Generate txn group

			// In rekeying test there are two txns sent in a group
			// the first is  from -> to with RekeyTo=to
			// the second is from -> to with RekeyTo=from and AuthAddr=to
			// So that rekeying test only supports groups of two

			var txGroup []transactions.Transaction
			var txSigners []string
			for j := 0; j < int(pps.cfg.GroupSize); j++ {
				var txn transactions.Transaction
				var signer string
				if j%2 == 0 {
					txn, signer, update, err = pps.constructTxn(from, to, fee, client)
				} else if pps.cfg.GroupSize == 2 && pps.cfg.Rekey {
					txn, _, update, err = pps.constructTxn(from, to, fee, client)
					signer = to
				} else {
					txn, signer, update, err = pps.constructTxn(to, from, fee, client)
				}
				if err != nil {
					_, _ = fmt.Fprintf(os.Stderr, "group tx failed: %v\n", err)
					return
				}
				if pps.cfg.Rekey {
					if from == signer {
						// rekey to the receiver the first txn of the rekeying pair
						txn.RekeyTo, err = basics.UnmarshalChecksumAddress(to)
					} else {
						// rekey to the sender the second txn of the rekeying pair
						txn.RekeyTo, err = basics.UnmarshalChecksumAddress(from)
					}
					if err != nil {
						_, _ = fmt.Fprintf(os.Stderr, "Address unmarshalling failed: %v\n", err)
						return
					}
				}
				txGroup = append(txGroup, txn)
				txSigners = append(txSigners, signer)
				updates = append(updates, update)
			}

			// Generate group ID
			gid, gidErr := client.GroupID(txGroup)
			if gidErr != nil {
				err = gidErr
				return
			}

			if !pps.cfg.Quiet {
				_, _ = fmt.Fprintf(os.Stdout, "Sending TxnGroup: ID %v, size %v \n", gid, len(txGroup))
			}

			// Sign each transaction
			stxGroup := make([]transactions.SignedTxn, len(txGroup))
			var signErr error
			for j, txn := range txGroup {
				txn.Group = gid
				signer := pps.acct(txSigners[j])
				stxGroup[j], signErr = signTxn(signer, txn, pps.cfg)
				if signErr != nil {
					err = signErr
					return
				}
			}

			sentCount += uint64(len(txGroup))
			pps.schedule(len(txGroup))
			sendErr = client.BroadcastTransactionGroup(stxGroup)
		}

		if sendErr != nil {
			err = sendErr
			return
		}

		// assume that if it was accepted by an algod, it got processed
		// (this is a bad assumption, we should be checking pending status or reading blocks to see if our txid were committed)
		if len(updates) > 0 {
			for _, ud := range updates {
				ud.apply(pps)
			}
		} else if update != nil {
			update.apply(pps)
		}

		successCount++
	}
	return
}

func (pps *WorkerState) nftSpamAssetName() string {
	if pps.nftStartTime == 0 {
		pps.nftStartTime = time.Now().Unix()
	}
	pps.localNftIndex++
	return fmt.Sprintf("nft%d_%d", pps.nftStartTime, pps.localNftIndex)
}
func (pps *WorkerState) makeNextUniqueNoteField() []byte {
	noteField := make([]byte, binary.MaxVarintLen64)
	usedBytes := binary.PutUvarint(noteField, pps.incTransactionSalt)
	pps.incTransactionSalt++
	return noteField[:usedBytes]
}

var errNotOptedIn = errors.New("not opted in")

func (pps *WorkerState) constructTxn(from, to string, fee uint64, client *libgoal.Client) (txn transactions.Transaction, sender string, update txnUpdate, err error) {
	var noteField []byte
	const pingpongTag = "pingpong"
	const tagLen = len(pingpongTag)
	// if random note flag set, then append a random number of additional bytes
	if pps.cfg.RandomNote {
		const maxNoteFieldLen = 1024
		noteLength := tagLen + int(rand.Uint32())%(maxNoteFieldLen-tagLen)
		noteField = make([]byte, noteLength)
		copy(noteField, pingpongTag)
		crypto.RandBytes(noteField[tagLen:])
	} else {
		noteField = pps.makeNextUniqueNoteField()
	}

	// if random lease flag set, fill the lease field with random bytes
	var lease [32]byte
	if pps.cfg.RandomLease {
		crypto.RandBytes(lease[:])
	}

<<<<<<< HEAD
	if cfg.NumApp > 0 { // Construct app transaction
		// select opted-in accounts for Txn.Accounts field
		var accounts []string
		assetOptIns := cinfo.OptIns[aidx]
		if len(assetOptIns) > 0 {
			indices := rand.Perm(len(assetOptIns))
			limit := 5
			if len(indices) < limit {
				limit = len(indices)
			}
			for i := 0; i < limit; i++ {
				idx := indices[i]
				accounts = append(accounts, assetOptIns[idx])
			}
			if cinfo.AssetParams[aidx].Creator == from {
				// if the application was created by the "from" account, then we don't need to worry about it being opted-in.
			} else {
				fromIsOptedIn := false
				for i := 0; i < len(assetOptIns); i++ {
					if assetOptIns[i] == from {
						fromIsOptedIn = true
						break
					}
				}
				if !fromIsOptedIn {
					sender = accounts[0]
					from = sender
				}
			}
			accounts = accounts[1:]
		}

		var boxRefs []transactions.BoxRef
		for i := uint32(0); i < cfg.NumBox; i++ {
			boxRefs = append(boxRefs, transactions.BoxRef{Index: 0, Name: []byte{fmt.Sprintf("%d", i)[0]}})
		}

		txn, err = client.MakeUnsignedAppNoOpTx(aidx, nil, accounts, nil, nil, boxRefs)
		if err != nil {
			return
		}

		txn.Note = noteField[:]
		txn.Lease = lease
		txn, err = client.FillUnsignedTxTemplate(from, 0, 0, cfg.MaxFee, txn)
		if !cfg.Quiet {
			_, _ = fmt.Fprintf(os.Stdout, "Calling app %d : %s\n", aidx, from)
		}
	} else if cfg.NumAsset > 0 { // Construct asset transaction
		// select a pair of random opted-in accounts by aidx
		// use them as from/to addresses
		if from != to {
			if len(cinfo.OptIns[aidx]) > 0 {
				indices := rand.Perm(len(cinfo.OptIns[aidx]))
				from = cinfo.OptIns[aidx][indices[0]]
				to = cinfo.OptIns[aidx][indices[1]]
				sender = from
			} else {
				err = fmt.Errorf("asset %d has not been opted in by any account", aidx)
				_, _ = fmt.Fprintf(os.Stdout, "error constructing transaction - %v\n", err)
				return
			}
		}
		txn, err = client.MakeUnsignedAssetSendTx(aidx, amt, to, "", "")
		if err != nil {
			_, _ = fmt.Fprintf(os.Stdout, "error making unsigned asset send tx %v\n", err)
			return
=======
	// weighted random selection of traffic type
	// TODO: construct*Txn() have the same signature, make this data structures and loop over them?
	totalWeight := pps.cfg.WeightPayment + pps.cfg.WeightAsset + pps.cfg.WeightApp
	target := rand.Float64() * totalWeight
	if target < pps.cfg.WeightAsset && pps.cfg.NumAsset > 0 {
		txn, sender, update, err = pps.constructAssetTxn(from, to, fee, client, noteField, lease)
		if err != errNotOptedIn {
			goto weightdone
>>>>>>> a0905d3d
		}
	}
	target -= pps.cfg.WeightAsset
	if target < pps.cfg.WeightApp && pps.cfg.NumApp > 0 {
		txn, sender, update, err = pps.constructAppTxn(from, to, fee, client, noteField, lease)
		if err != errNotOptedIn {
			goto weightdone
		}
	}
	target -= pps.cfg.WeightApp
	if target < pps.cfg.WeightNFTCreation && pps.cfg.NftAsaPerSecond > 0 {
		txn, sender, update, err = pps.constructNFTGenTxn(from, to, fee, client, noteField, lease)
		if err != errNotOptedIn {
			goto weightdone
		}
	}
	// TODO: other traffic types here
	// fallback on payment
	txn, sender, update, err = pps.constructPaymentTxn(from, to, fee, client, noteField, lease)
weightdone:

	if err != nil {
		_, _ = fmt.Fprintf(os.Stdout, "error constructing transaction %v\n", err)
		return
	}
	// adjust transaction duration for 5 rounds. That would prevent it from getting stuck in the transaction pool for too long.
	txn.LastValid = txn.FirstValid + 5

	// if pps.cfg.MaxFee == 0, automatically adjust the fee amount to required min fee
	if pps.cfg.MaxFee == 0 {
		var suggestedFee uint64
		suggestedFee, err = client.SuggestedFee()
		if err != nil {
			_, _ = fmt.Fprintf(os.Stdout, "error retrieving suggestedFee: %v\n", err)
			return
		}
		if suggestedFee > txn.Fee.Raw {
			txn.Fee.Raw = suggestedFee
		}
	}
	return
}

type txnUpdate interface {
	apply(pps *WorkerState)
}

func (pps *WorkerState) constructPaymentTxn(from, to string, fee uint64, client *libgoal.Client, noteField []byte, lease [32]byte) (txn transactions.Transaction, sender string, update txnUpdate, err error) {
	amt := pps.cfg.MaxAmt
	if pps.cfg.RandomizeAmt {
		amt = uint64(rand.Int63n(int64(pps.cfg.MaxAmt-1))) + 1
	}
	txn, err = client.ConstructPayment(from, to, fee, amt, noteField, "", lease, 0, 0)
	if !pps.cfg.Quiet {
		_, _ = fmt.Fprintf(os.Stdout, "Sending %d : %s -> %s\n", amt, from, to)
	}
	update = &paymentUpdate{
		from: from,
		to:   to,
		amt:  amt,
		fee:  fee,
	}
	return txn, from, update, err
}

type paymentUpdate struct {
	from string
	to   string
	amt  uint64
	fee  uint64
}

func (au *paymentUpdate) apply(pps *WorkerState) {
	pps.accounts[au.from].balance -= (au.fee + au.amt)
	pps.accounts[au.to].balance += au.amt
}

// return true with probability 1/i
func pReplace(i int) bool {
	if i <= 1 {
		return true
	}
	return rand.Intn(i) == 0
}

func (pps *WorkerState) constructAssetTxn(from, toUnused string, fee uint64, client *libgoal.Client, noteField []byte, lease [32]byte) (txn transactions.Transaction, sender string, update txnUpdate, err error) {
	// select a pair of random opted-in accounts by aidx
	// use them as from/to addresses
	amt := uint64(1)
	aidx := pps.randAssetID()
	if aidx == 0 {
		err = fmt.Errorf("no known assets")
		return
	}
	if len(pps.cinfo.OptIns[aidx]) == 0 {
		// Opt-in another
		// TODO: continue opt-in up to some amount? gradually?
		txn, err = pps.appOptIn(from, aidx, client)
		if err != nil {
			return
		}
		update = &appOptInUpdate{
			addr: from,
			aidx: aidx,
		}
		return txn, from, update, nil
	}

	optInsForAsset := pps.cinfo.OptIns[aidx]

	var richest *pingPongAccount
	var richestv uint64
	var fromAcct *pingPongAccount
	var toAcct *pingPongAccount
	for i, addr := range optInsForAsset {
		acct := pps.accounts[addr]
		if acct.holdings[aidx] > richestv {
			richestv = acct.holdings[aidx]
			richest = acct
			continue
		}
		if (acct.holdings[aidx] > 1000) && (fromAcct == nil || pReplace(i)) {
			fromAcct = acct
			continue
		}
		if toAcct == nil || pReplace(i) {
			toAcct = acct
			continue
		}
	}
	if richest == nil {
		err = fmt.Errorf("don't know any account holding asset %d", aidx)
		return
	}
	if fromAcct == nil {
		fromAcct = richest
	}
	if toAcct == nil {
		toAcct = fromAcct
	}

	to := toAcct.pk.String()
	from = fromAcct.pk.String()
	sender = from
	if to != from {
		if toAcct.holdings[aidx] < 1000 && fromAcct.holdings[aidx] > 11000 {
			amt = 10000
		}
	}
	txn, err = client.MakeUnsignedAssetSendTx(aidx, amt, to, "", "")
	if err != nil {
		_, _ = fmt.Fprintf(os.Stdout, "error making unsigned asset send tx %v\n", err)
		return
	}
	txn.Note = noteField[:]
	txn.Lease = lease
	txn, err = client.FillUnsignedTxTemplate(sender, 0, 0, fee, txn)
	if !pps.cfg.Quiet {
		_, _ = fmt.Fprintf(os.Stdout, "Sending %d asset %d: %s -> %s\n", amt, aidx, sender, to)
	}
	update = &assetUpdate{
		from: from,
		to:   to,
		aidx: aidx,
		amt:  amt,
		fee:  fee,
	}
	return txn, sender, update, err
}

type appOptInUpdate struct {
	addr string
	aidx uint64
}

func (au *appOptInUpdate) apply(pps *WorkerState) {
	pps.accounts[au.addr].holdings[au.aidx] = 0
	pps.cinfo.OptIns[au.aidx] = uniqueAppend(pps.cinfo.OptIns[au.aidx], au.addr)
}

type nopUpdate struct {
}

func (au *nopUpdate) apply(pps *WorkerState) {
}

var nopUpdateSingleton = &nopUpdate{}

type assetUpdate struct {
	from string
	to   string
	aidx uint64
	amt  uint64
	fee  uint64
}

func (au *assetUpdate) apply(pps *WorkerState) {
	pps.accounts[au.from].balance -= au.fee
	pps.accounts[au.from].holdings[au.aidx] -= au.amt
	to := pps.accounts[au.to]
	if to.holdings == nil {
		to.holdings = make(map[uint64]uint64)
	}
	to.holdings[au.aidx] += au.amt
}

func (pps *WorkerState) constructAppTxn(from, to string, fee uint64, client *libgoal.Client, noteField []byte, lease [32]byte) (txn transactions.Transaction, sender string, update txnUpdate, err error) {
	// select opted-in accounts for Txn.Accounts field
	var accounts []string
	aidx := pps.randAppID()
	if aidx == 0 {
		err = fmt.Errorf("no known apps")
		return
	}
	appOptIns := pps.cinfo.OptIns[aidx]
	sender = from
	if len(appOptIns) > 0 {
		indices := rand.Perm(len(appOptIns))
		limit := 5
		if len(indices) < limit {
			limit = len(indices)
		}
		for i := 0; i < limit; i++ {
			idx := indices[i]
			accounts = append(accounts, appOptIns[idx])
		}
		if pps.cinfo.AppParams[aidx].Creator == from {
			// if the application was created by the "from" account, then we don't need to worry about it being opted-in.
		} else {
			fromIsOptedIn := false
			for i := 0; i < len(appOptIns); i++ {
				if appOptIns[i] == from {
					fromIsOptedIn = true
					break
				}
			}
			if !fromIsOptedIn {
				sender = accounts[0]
				from = sender
			}
		}
		accounts = accounts[1:]
	}
	txn, err = client.MakeUnsignedAppNoOpTx(aidx, nil, accounts, nil, nil, nil)
	if err != nil {
		return
	}
	txn.Note = noteField[:]
	txn.Lease = lease
	txn, err = client.FillUnsignedTxTemplate(from, 0, 0, fee, txn)
	if !pps.cfg.Quiet {
		_, _ = fmt.Fprintf(os.Stdout, "Calling app %d : %s\n", aidx, from)
	}
	update = &appUpdate{
		from: from,
		fee:  fee,
	}
	return txn, sender, update, err
}

type appUpdate struct {
	from string
	fee  uint64
}

func (au *appUpdate) apply(pps *WorkerState) {
	pps.accounts[au.from].balance -= au.fee
}

func (pps *WorkerState) constructNFTGenTxn(from, to string, fee uint64, client *libgoal.Client, noteField []byte, lease [32]byte) (txn transactions.Transaction, sender string, update txnUpdate, err error) {
	if (len(pps.nftHolders) == 0) || ((float64(int(pps.cfg.NftAsaAccountInFlight)-len(pps.nftHolders)) / float64(pps.cfg.NftAsaAccountInFlight)) >= rand.Float64()) {
		var addr string

		var seed [32]byte
		crypto.RandBytes(seed[:])
		privateKey := crypto.GenerateSignatureSecrets(seed)
		publicKey := basics.Address(privateKey.SignatureVerifier)

		pps.accounts[publicKey.String()] = &pingPongAccount{
			sk: privateKey,
			pk: publicKey,
		}
		addr = publicKey.String()

		fmt.Printf("new NFT holder %s\n", addr)
		var proto config.ConsensusParams
		proto, err = getProto(client)
		if err != nil {
			return
		}
		// enough for the per-asa minbalance and more than enough for the txns to create them
		amount := proto.MinBalance * uint64(pps.cfg.NftAsaPerAccount+1) * 2
		pps.nftHolders[addr] = 0
		srcAcct := pps.acct(pps.cfg.SrcAccount)
		sender = srcAcct.pk.String()
		txn, err = client.ConstructPayment(sender, to, fee, amount, noteField, "", [32]byte{}, 0, 0)
		update = &paymentUpdate{
			from: from,
			to:   to,
			fee:  fee,
			amt:  amount,
		}
		return txn, sender, update, err
	}
	// pick a random sender from nft holder sub accounts
	pick := rand.Intn(len(pps.nftHolders))
	pos := 0
	var senderNftCount int
	for addr, nftCount := range pps.nftHolders {
		sender = addr
		senderNftCount = nftCount
		if pos == pick {
			break
		}
		pos++

	}
	var meta [32]byte
	rand.Read(meta[:])
	assetName := pps.nftSpamAssetName()
	const totalSupply = 1
	txn, err = client.MakeUnsignedAssetCreateTx(totalSupply, false, sender, sender, sender, sender, "ping", assetName, "", meta[:], 0)
	if err != nil {
		fmt.Printf("Cannot make asset create txn with meta %v\n", meta)
		return
	}
	txn, err = client.FillUnsignedTxTemplate(sender, 0, 0, fee, txn)
	if err != nil {
		fmt.Printf("Cannot fill asset creation txn\n")
		return
	}
	if senderNftCount+1 >= int(pps.cfg.NftAsaPerAccount) {
		delete(pps.nftHolders, sender)
	} else {
		pps.nftHolders[sender] = senderNftCount + 1
	}
	update = &nftgenUpdate{
		from: from,
		fee:  fee,
	}
	return txn, sender, update, err
}

type nftgenUpdate struct {
	from string
	fee  uint64
}

func (au *nftgenUpdate) apply(pps *WorkerState) {
	pps.accounts[au.from].balance -= au.fee
}

func signTxn(signer *pingPongAccount, txn transactions.Transaction, cfg PpConfig) (stxn transactions.SignedTxn, err error) {

	var psig crypto.Signature

	if cfg.Rekey {
		stxn, err = txn.Sign(signer.sk), nil

	} else if len(cfg.Program) > 0 && rand.Float64() < cfg.ProgramProbability {
		// If there's a program, sign it and use that in a lsig
		progb := logic.Program(cfg.Program)
		psig = signer.sk.Sign(&progb)

		// Fill in signed transaction
		stxn.Txn = txn
		stxn.Lsig.Logic = cfg.Program
		stxn.Lsig.Sig = psig
		stxn.Lsig.Args = cfg.LogicArgs
	} else {

		// Otherwise, just sign the transaction like normal
		stxn, err = txn.Sign(signer.sk), nil
	}
	return
}<|MERGE_RESOLUTION|>--- conflicted
+++ resolved
@@ -877,75 +877,6 @@
 		crypto.RandBytes(lease[:])
 	}
 
-<<<<<<< HEAD
-	if cfg.NumApp > 0 { // Construct app transaction
-		// select opted-in accounts for Txn.Accounts field
-		var accounts []string
-		assetOptIns := cinfo.OptIns[aidx]
-		if len(assetOptIns) > 0 {
-			indices := rand.Perm(len(assetOptIns))
-			limit := 5
-			if len(indices) < limit {
-				limit = len(indices)
-			}
-			for i := 0; i < limit; i++ {
-				idx := indices[i]
-				accounts = append(accounts, assetOptIns[idx])
-			}
-			if cinfo.AssetParams[aidx].Creator == from {
-				// if the application was created by the "from" account, then we don't need to worry about it being opted-in.
-			} else {
-				fromIsOptedIn := false
-				for i := 0; i < len(assetOptIns); i++ {
-					if assetOptIns[i] == from {
-						fromIsOptedIn = true
-						break
-					}
-				}
-				if !fromIsOptedIn {
-					sender = accounts[0]
-					from = sender
-				}
-			}
-			accounts = accounts[1:]
-		}
-
-		var boxRefs []transactions.BoxRef
-		for i := uint32(0); i < cfg.NumBox; i++ {
-			boxRefs = append(boxRefs, transactions.BoxRef{Index: 0, Name: []byte{fmt.Sprintf("%d", i)[0]}})
-		}
-
-		txn, err = client.MakeUnsignedAppNoOpTx(aidx, nil, accounts, nil, nil, boxRefs)
-		if err != nil {
-			return
-		}
-
-		txn.Note = noteField[:]
-		txn.Lease = lease
-		txn, err = client.FillUnsignedTxTemplate(from, 0, 0, cfg.MaxFee, txn)
-		if !cfg.Quiet {
-			_, _ = fmt.Fprintf(os.Stdout, "Calling app %d : %s\n", aidx, from)
-		}
-	} else if cfg.NumAsset > 0 { // Construct asset transaction
-		// select a pair of random opted-in accounts by aidx
-		// use them as from/to addresses
-		if from != to {
-			if len(cinfo.OptIns[aidx]) > 0 {
-				indices := rand.Perm(len(cinfo.OptIns[aidx]))
-				from = cinfo.OptIns[aidx][indices[0]]
-				to = cinfo.OptIns[aidx][indices[1]]
-				sender = from
-			} else {
-				err = fmt.Errorf("asset %d has not been opted in by any account", aidx)
-				_, _ = fmt.Fprintf(os.Stdout, "error constructing transaction - %v\n", err)
-				return
-			}
-		}
-		txn, err = client.MakeUnsignedAssetSendTx(aidx, amt, to, "", "")
-		if err != nil {
-			_, _ = fmt.Fprintf(os.Stdout, "error making unsigned asset send tx %v\n", err)
-			return
-=======
 	// weighted random selection of traffic type
 	// TODO: construct*Txn() have the same signature, make this data structures and loop over them?
 	totalWeight := pps.cfg.WeightPayment + pps.cfg.WeightAsset + pps.cfg.WeightApp
@@ -954,12 +885,15 @@
 		txn, sender, update, err = pps.constructAssetTxn(from, to, fee, client, noteField, lease)
 		if err != errNotOptedIn {
 			goto weightdone
->>>>>>> a0905d3d
 		}
 	}
 	target -= pps.cfg.WeightAsset
 	if target < pps.cfg.WeightApp && pps.cfg.NumApp > 0 {
-		txn, sender, update, err = pps.constructAppTxn(from, to, fee, client, noteField, lease)
+		var boxRefs []transactions.BoxRef
+		for i := uint32(0); i < pps.cfg.NumBox; i++ {
+			boxRefs = append(boxRefs, transactions.BoxRef{Index: 0, Name: []byte{fmt.Sprintf("%d", i)[0]}})
+		}
+		txn, sender, update, err = pps.constructAppTxn(from, to, fee, client, noteField, lease, boxRefs)
 		if err != errNotOptedIn {
 			goto weightdone
 		}
@@ -1161,7 +1095,7 @@
 	to.holdings[au.aidx] += au.amt
 }
 
-func (pps *WorkerState) constructAppTxn(from, to string, fee uint64, client *libgoal.Client, noteField []byte, lease [32]byte) (txn transactions.Transaction, sender string, update txnUpdate, err error) {
+func (pps *WorkerState) constructAppTxn(from, to string, fee uint64, client *libgoal.Client, noteField []byte, lease [32]byte, boxRefs []transactions.BoxRef) (txn transactions.Transaction, sender string, update txnUpdate, err error) {
 	// select opted-in accounts for Txn.Accounts field
 	var accounts []string
 	aidx := pps.randAppID()
@@ -1198,7 +1132,7 @@
 		}
 		accounts = accounts[1:]
 	}
-	txn, err = client.MakeUnsignedAppNoOpTx(aidx, nil, accounts, nil, nil, nil)
+	txn, err = client.MakeUnsignedAppNoOpTx(aidx, nil, accounts, nil, nil, boxRefs)
 	if err != nil {
 		return
 	}
