--- conflicted
+++ resolved
@@ -382,7 +382,8 @@
 	// 6. checking that in the case of going online the VoteFirst is less or equal to the next network round.
 	EnableKeyregCoherencyCheck bool
 
-<<<<<<< HEAD
+	EnableExtraPagesOnAppUpdate bool
+
 	// AgreementMessagesContainBranch specifies whether the Branch field
 	// should be included in agreement messages.
 	AgreementMessagesContainBranch bool
@@ -405,9 +406,6 @@
 	// AgreementPipelineDelay'th slowest block to arrive out of the last
 	// AgreementPipelineDelayHistory lowest-credential block payloads.
 	AgreementPipelineDelay int
-=======
-	EnableExtraPagesOnAppUpdate bool
->>>>>>> 0984bf16
 }
 
 // PaysetCommitType enumerates possible ways for the block header to commit to
@@ -1023,18 +1021,15 @@
 	vFuture.CompactCertWeightThreshold = (1 << 32) * 30 / 100
 	vFuture.CompactCertSecKQ = 128
 
-<<<<<<< HEAD
+	// Enable TEAL 5 / AVM 1.0
+	vFuture.LogicSigVersion = 5
+
 	// Enable pipelining.
 	vFuture.AgreementMessagesContainBranch = true
 	vFuture.AgreementPipelining = true
 	vFuture.AgreementPipelineDepth = 5
 	vFuture.AgreementPipelineDelayHistory = 32
-	// vFuture.AgreementPipelineDelay = 30
-	vFuture.AgreementPipelineDelay = 0
-=======
-	// Enable TEAL 5 / AVM 1.0
-	vFuture.LogicSigVersion = 5
->>>>>>> 0984bf16
+	vFuture.AgreementPipelineDelay = 30
 
 	Consensus[protocol.ConsensusFuture] = vFuture
 }
