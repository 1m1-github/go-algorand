--- conflicted
+++ resolved
@@ -1184,26 +1184,24 @@
 	vFuture.CompactCertWeightThreshold = (1 << 32) * 30 / 100
 	vFuture.CompactCertSecKQ = 128
 
-	vFuture.LogicSigVersion = 7 // When moving this to a release, put a new higher LogicSigVersion here
+	vFuture.LogicSigVersion = 8 // When moving this to a release, put a new higher LogicSigVersion here
 	vFuture.MinInnerApplVersion = 4
 	vFuture.UnifyInnerTxIDs = true
 
 	vFuture.EnableSHA256TxnCommitmentHeader = true
 	vFuture.EnableOnlineAccountCatchpoints = true
 
-<<<<<<< HEAD
 	// Boxes (unlimited global storage)
 	vFuture.MaxBoxSize = 4 * 8096
 	vFuture.BoxFlatMinBalance = 2500
 	vFuture.BoxByteMinBalance = 400
 	vFuture.MaxAppBoxReferences = 8
 	vFuture.BytesPerBoxReference = 8096
-=======
+
 	vFuture.UnfundedSenders = true
 
 	vFuture.AgreementFilterTimeoutPeriod0 = 3400 * time.Millisecond
 	vFuture.MaxTxnBytesPerBlock = 5 * 1024 * 1024
->>>>>>> 1f7a49eb
 
 	Consensus[protocol.ConsensusFuture] = vFuture
 }
