--- conflicted
+++ resolved
@@ -41,7 +41,7 @@
 	// Version tracks the current version of the defaults so we can migrate old -> new
 	// This is specifically important whenever we decide to change the default value
 	// for an existing parameter. This field tag must be updated any time we add a new version.
-	Version uint32 `version[0]:"0" version[1]:"1" version[2]:"2" version[3]:"3" version[4]:"4" version[5]:"5" version[6]:"6" version[7]:"7" version[8]:"8" version[9]:"9" version[10]:"10" version[11]:"11" version[12]:"12" version[13]:"13" version[14]:"14" version[15]:"15" version[16]:"16" version[17]:"17" version[18]:"18" version[19]:"19" version[20]:"20" version[21]:"21"`
+	Version uint32 `version[0]:"0" version[1]:"1" version[2]:"2" version[3]:"3" version[4]:"4" version[5]:"5" version[6]:"6" version[7]:"7" version[8]:"8" version[9]:"9" version[10]:"10" version[11]:"11" version[12]:"12" version[13]:"13" version[14]:"14" version[15]:"15" version[16]:"16" version[17]:"17" version[18]:"18" version[19]:"19" version[20]:"20" version[21]:"21" version[22]:"22"`
 
 	// environmental (may be overridden)
 	// When enabled, stores blocks indefinitally, otherwise, only the most recents blocks
@@ -431,11 +431,6 @@
 	// (hard limit) connections already.
 	RestConnectionsHardLimit uint64 `version[20]:"2048"`
 
-<<<<<<< HEAD
-	// EnableDynamicProposalSizeLimit determine whether to dynamically set the proposal size limit
-	// based on network bandwidth.
-	EnableDynamicProposalSizeLimit bool `version[20]:"false"`
-=======
 	// MaxAPIResourcesPerAccount sets the maximum total number of resources (created assets, created apps,
 	// asset holdings, and application local state) per account that will be allowed in AccountInformation
 	// REST API responses before returning a 400 Bad Request. Set zero for no limit.
@@ -449,7 +444,10 @@
 
 	// AgreementIncomingBundlesQueueLength sets the size of the buffer holding incoming bundles.
 	AgreementIncomingBundlesQueueLength uint64 `version[21]:"7"`
->>>>>>> d3dc437d
+
+	// EnableDynamicProposalSizeLimit determine whether to dynamically set the proposal size limit
+	// based on network bandwidth.
+	EnableDynamicProposalSizeLimit bool `version[22]:"false"`
 }
 
 // DNSBootstrapArray returns an array of one or more DNS Bootstrap identifiers
