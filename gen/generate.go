// Copyright (C) 2019-2020 Algorand, Inc.
// This file is part of go-algorand
//
// go-algorand is free software: you can redistribute it and/or modify
// it under the terms of the GNU Affero General Public License as
// published by the Free Software Foundation, either version 3 of the
// License, or (at your option) any later version.
//
// go-algorand is distributed in the hope that it will be useful,
// but WITHOUT ANY WARRANTY; without even the implied warranty of
// MERCHANTABILITY or FITNESS FOR A PARTICULAR PURPOSE.  See the
// GNU Affero General Public License for more details.
//
// You should have received a copy of the GNU Affero General Public License
// along with go-algorand.  If not, see <https://www.gnu.org/licenses/>.

package gen

import (
	"fmt"
	"io/ioutil"
	"os"
	"path/filepath"
	"runtime"
	"sort"
	"sync"
	"sync/atomic"

	"github.com/algorand/go-deadlock"

	"github.com/algorand/go-algorand/config"
	"github.com/algorand/go-algorand/data/account"
	"github.com/algorand/go-algorand/data/basics"
	"github.com/algorand/go-algorand/data/bookkeeping"
	"github.com/algorand/go-algorand/protocol"
	"github.com/algorand/go-algorand/util"
	"github.com/algorand/go-algorand/util/db"
)

// Genesis.json SchemaID
var schemaID = "v1"

var defaultSinkAddr = basics.Address{0x7, 0xda, 0xcb, 0x4b, 0x6d, 0x9e, 0xd1, 0x41, 0xb1, 0x75, 0x76, 0xbd, 0x45, 0x9a, 0xe6, 0x42, 0x1d, 0x48, 0x6d, 0xa3, 0xd4, 0xef, 0x22, 0x47, 0xc4, 0x9, 0xa3, 0x96, 0xb8, 0x2e, 0xa2, 0x21}
var defaultPoolAddr = basics.Address{0xff, 0xff, 0xff, 0xff, 0xff, 0xff, 0xff, 0xff, 0xff, 0xff, 0xff, 0xff, 0xff, 0xff, 0xff, 0xff, 0xff, 0xff, 0xff, 0xff, 0xff, 0xff, 0xff, 0xff, 0xff, 0xff, 0xff, 0xff, 0xff, 0xff, 0xff, 0xff}

// The number of MicroAlgos in the incentive pool at genesis.
var defaultIncentivePoolBalanceAtInception uint64 = 125e6 * 1e6

// TotalMoney represents the total amount of MicroAlgos in the system
const TotalMoney uint64 = 10 * 1e9 * 1e6

type genesisAllocation struct {
	Name   string
	Stake  uint64
	Online basics.Status
}

// GenerateGenesisFiles generates the genesis.json file and wallet files for a give genesis configuration.
func GenerateGenesisFiles(genesisData GenesisData, consensus config.ConsensusProtocols, outDir string, verbose bool) error {
	err := os.Mkdir(outDir, os.ModeDir|os.FileMode(0777))
	if err != nil && os.IsNotExist(err) {
		return fmt.Errorf("couldn't make output directory '%s': %v", outDir, err.Error())
	}

	var sum uint64
	allocation := make([]genesisAllocation, len(genesisData.Wallets))

	for i, wallet := range genesisData.Wallets {
		acct := genesisAllocation{
			Name:   wallet.Name,
			Stake:  uint64(float64(TotalMoney/100)*wallet.Stake + .5),
			Online: basics.Online,
		}
		if !wallet.Online {
			acct.Online = basics.Offline
		}
		allocation[i] = acct
		sum += acct.Stake
	}

	if sum != TotalMoney {
		panic(fmt.Sprintf("Amounts don't add up to TotalMoney - off by %v", int64(TotalMoney)-int64(sum)))
	}

	// Backwards compatibility with older genesis files: if the consensus
	// protocol version is not specified, default to V0.
	proto := genesisData.ConsensusProtocol
	if proto == protocol.ConsensusVersion("") {
		proto = protocol.ConsensusCurrentVersion
	}

	// Backwards compatibility with older genesis files: if the fee sink
	// or the rewards pool is not specified, set their defaults.
	if (genesisData.FeeSink == basics.Address{}) {
		genesisData.FeeSink = defaultSinkAddr
	}
	if (genesisData.RewardsPool == basics.Address{}) {
		genesisData.RewardsPool = defaultPoolAddr
	}

	consensusParams, ok := consensus[proto]
	if !ok {
		return fmt.Errorf("protocol %s not supported", proto)
	}

	return generateGenesisFiles(outDir, proto, consensusParams, genesisData.NetworkName, genesisData.VersionModifier, allocation, genesisData.FirstPartKeyRound, genesisData.LastPartKeyRound, genesisData.PartKeyDilution, genesisData.FeeSink, genesisData.RewardsPool, genesisData.Comment, verbose)
}

func generateGenesisFiles(outDir string, protoVersion protocol.ConsensusVersion, protoParams config.ConsensusParams, netName string, schemaVersionModifier string,
	allocation []genesisAllocation, firstWalletValid uint64, lastWalletValid uint64, partKeyDilution uint64, feeSink, rewardsPool basics.Address, comment string, verbose bool) (err error) {

	genesisAddrs := make(map[string]basics.Address)
	records := make(map[string]basics.AccountData)

	if partKeyDilution == 0 {
		partKeyDilution = protoParams.DefaultKeyDilution
	}

	// Sort account names alphabetically
	sort.SliceStable(allocation, func(i, j int) bool {
		return allocation[i].Name < allocation[j].Name
	})
<<<<<<< HEAD
	rootKeyCreated := 0
	partKeyCreated := 0
=======
	rootKeyCreated := int64(0)
	partKeyCreated := int64(0)

	pendingWallets := make(chan genesisAllocation, len(allocation))

	concurrentWalletGenerators := runtime.NumCPU() * 2
	errorsChannel := make(chan error, concurrentWalletGenerators)
	verbosedOutput := make(chan string)
	var creatingWalletsWaitGroup sync.WaitGroup
	var writeMu deadlock.Mutex

	createWallet := func() {
		var err error
		defer creatingWalletsWaitGroup.Done()
		for {
			var wallet genesisAllocation
			select {
			case wallet = <-pendingWallets:
			default:
				return
			}
			var root account.Root
			var part account.Participation
>>>>>>> 5df2b13a

			wfilename := filepath.Join(outDir, config.RootKeyFilename(wallet.Name))
			pfilename := filepath.Join(outDir, config.PartKeyFilename(wallet.Name, firstWalletValid, lastWalletValid))

			root, rootDB, rootkeyErr := loadRootKey(wfilename)
			if rootkeyErr != nil && !os.IsNotExist(rootkeyErr) {
				errorsChannel <- rootkeyErr
				return
			}

			part, partDB, partkeyErr := loadPartKeys(pfilename)
			if partkeyErr != nil && !os.IsNotExist(partkeyErr) && partkeyErr != account.ErrUnsupportedSchema {
				errorsChannel <- partkeyErr
				return
			}

			if rootkeyErr == nil && partkeyErr == nil {
				if verbose {
					verbosedOutput <- fmt.Sprintln("Reusing existing wallet:", wfilename, pfilename)
				}
			} else {
				// At this point either rootKeys is valid or rootkeyErr != nil
				// Likewise, either partkey is valid or partkeyErr != nil
				if rootkeyErr != nil {
					os.Remove(wfilename)
<<<<<<< HEAD
					return
				}
				if verbose {
					fmt.Printf("Created new rootkey: %s\n", wfilename)
				}
				rootKeyCreated++
			}

			if partkeyErr != nil && wallet.Online == basics.Online {
				os.Remove(pfilename)
=======
>>>>>>> 5df2b13a

					rootDB, err = db.MakeErasableAccessor(wfilename)
					if err != nil {
						err = fmt.Errorf("couldn't open root DB accessor %s: %v", wfilename, err)
					} else {
						root, err = account.GenerateRoot(rootDB)
					}
					if err != nil {
						os.Remove(wfilename)
						errorsChannel <- err
						return
					}
					if verbose {
						verbosedOutput <- fmt.Sprintf("Created new rootkey: %s", wfilename)
					}
					atomic.AddInt64(&rootKeyCreated, 1)
				}

				if partkeyErr != nil && wallet.Online == basics.Online {
					os.Remove(pfilename)

					partDB, err = db.MakeErasableAccessor(pfilename)
					if err != nil {
						err = fmt.Errorf("couldn't open participation DB accessor %s: %v", pfilename, err)
						os.Remove(pfilename)
						errorsChannel <- err
						return
					}

					part, err = account.FillDBWithParticipationKeys(partDB, root.Address(), basics.Round(firstWalletValid), basics.Round(lastWalletValid), partKeyDilution)
					if err != nil {
						err = fmt.Errorf("could not generate new participation file %s: %v", pfilename, err)
						os.Remove(pfilename)
						errorsChannel <- err
						return
					}
					if verbose {
						verbosedOutput <- fmt.Sprintf("Created new partkey: %s", pfilename)
					}
					atomic.AddInt64(&partKeyCreated, 1)
				}
<<<<<<< HEAD
				if verbose {
					fmt.Printf("Created new partkey: %s\n", pfilename)
				}
				partKeyCreated++
=======
>>>>>>> 5df2b13a
			}

			var data basics.AccountData
			data.Status = wallet.Online
			data.MicroAlgos.Raw = wallet.Stake
			if wallet.Online == basics.Online {
				data.VoteID = part.VotingSecrets().OneTimeSignatureVerifier
				data.SelectionID = part.VRFSecrets().PK
				data.VoteFirstValid = part.FirstValid
				data.VoteLastValid = part.LastValid
				data.VoteKeyDilution = part.KeyDilution
			}

			writeMu.Lock()
			records[wallet.Name] = data

			genesisAddrs[wallet.Name] = root.Address()
			writeMu.Unlock()

			rootDB.Close()
			if wallet.Online == basics.Online {
				partDB.Close()
			}
		}
	}

	for _, wallet := range allocation {
		pendingWallets <- wallet
	}

	if verbose {
		// create a listener for the verbosedOutput
		go func() {
			for textOut := range verbosedOutput {
				fmt.Printf("%s\n", textOut)
			}
		}()
	}

	creatingWalletsWaitGroup.Add(concurrentWalletGenerators)
	for routinesCounter := 0; routinesCounter < concurrentWalletGenerators; routinesCounter++ {
		go createWallet()
	}

	// wait until all goroutines are done.
	creatingWalletsWaitGroup.Wait()

	close(verbosedOutput)

	// check to see if we had any errors.
	select {
	case err := <-errorsChannel:
		return err
	default:
	}

	genesisAddrs["FeeSink"] = feeSink
	genesisAddrs["RewardsPool"] = rewardsPool

	if verbose {
		fmt.Println(protoVersion, protoParams.MinBalance)
	}

	records["FeeSink"] = basics.AccountData{
		Status:     basics.NotParticipating,
		MicroAlgos: basics.MicroAlgos{Raw: protoParams.MinBalance},
	}
	records["RewardsPool"] = basics.AccountData{
		Status:     basics.NotParticipating,
		MicroAlgos: basics.MicroAlgos{Raw: defaultIncentivePoolBalanceAtInception},
	}

	sinkAcct := genesisAllocation{
		Name:   "FeeSink",
		Stake:  protoParams.MinBalance,
		Online: basics.NotParticipating,
	}
	poolAcct := genesisAllocation{
		Name:   "RewardsPool",
		Stake:  defaultIncentivePoolBalanceAtInception,
		Online: basics.NotParticipating,
	}

	alloc2 := make([]genesisAllocation, 0, len(allocation)+2)
	alloc2 = append(alloc2, poolAcct, sinkAcct)
	alloc2 = append(alloc2, allocation...)
	allocation = alloc2

	g := bookkeeping.Genesis{
		SchemaID:    schemaID + schemaVersionModifier,
		Proto:       protoVersion,
		Network:     protocol.NetworkID(netName),
		Timestamp:   0,
		FeeSink:     feeSink.String(),
		RewardsPool: rewardsPool.String(),
		Comment:     comment,
	}

	for _, wallet := range allocation {
		walletData := records[wallet.Name]

		g.Allocation = append(g.Allocation, bookkeeping.GenesisAllocation{
			Address: genesisAddrs[wallet.Name].String(),
			Comment: wallet.Name,
			State:   walletData,
		})
	}

	jsonData := protocol.EncodeJSON(g)
	err = ioutil.WriteFile(filepath.Join(outDir, config.GenesisJSONFile), append(jsonData, '\n'), 0666)

	if (!verbose) && (rootKeyCreated > 0 || partKeyCreated > 0) {
		fmt.Printf("Created %d new rootkeys and %d new partkeys.\n", rootKeyCreated, partKeyCreated)
	}

	return
}

// If err != nil, rootDB needs to be closed.
func loadRootKey(filename string) (root account.Root, rootDB db.Accessor, err error) {
	if !util.FileExists(filename) {
		err = os.ErrNotExist
		return
	}
	rootDB, err = db.MakeAccessor(filename, true, false)
	if err != nil {
		err = fmt.Errorf("couldn't load existing root file %s: %v", filename, err)
		return
	}

	root, err = account.RestoreRoot(rootDB)
	if err == nil {
		return
	}

	err = fmt.Errorf("could not restore existing root file %s: %v", filename, err)
	rootDB.Close()
	return
}

// If err != nil, partDB needs to be closed.
func loadPartKeys(filename string) (part account.Participation, partDB db.Accessor, err error) {
	if !util.FileExists(filename) {
		err = os.ErrNotExist
		return
	}
	partDB, err = db.MakeAccessor(filename, true, false)
	if err != nil {
		err = fmt.Errorf("couldn't load existing participation file %s: %v", filename, err)
		return
	}

	part, err = account.RestoreParticipation(partDB)
	if err == nil {
		return
	}

	// Don't override 'unsupported schema' error
	if err != account.ErrUnsupportedSchema {
		err = fmt.Errorf("couldn't restore existing participation file %s: %v", filename, err)
	}
	partDB.Close()
	return
}<|MERGE_RESOLUTION|>--- conflicted
+++ resolved
@@ -120,10 +120,6 @@
 	sort.SliceStable(allocation, func(i, j int) bool {
 		return allocation[i].Name < allocation[j].Name
 	})
-<<<<<<< HEAD
-	rootKeyCreated := 0
-	partKeyCreated := 0
-=======
 	rootKeyCreated := int64(0)
 	partKeyCreated := int64(0)
 
@@ -147,7 +143,6 @@
 			}
 			var root account.Root
 			var part account.Participation
->>>>>>> 5df2b13a
 
 			wfilename := filepath.Join(outDir, config.RootKeyFilename(wallet.Name))
 			pfilename := filepath.Join(outDir, config.PartKeyFilename(wallet.Name, firstWalletValid, lastWalletValid))
@@ -173,19 +168,6 @@
 				// Likewise, either partkey is valid or partkeyErr != nil
 				if rootkeyErr != nil {
 					os.Remove(wfilename)
-<<<<<<< HEAD
-					return
-				}
-				if verbose {
-					fmt.Printf("Created new rootkey: %s\n", wfilename)
-				}
-				rootKeyCreated++
-			}
-
-			if partkeyErr != nil && wallet.Online == basics.Online {
-				os.Remove(pfilename)
-=======
->>>>>>> 5df2b13a
 
 					rootDB, err = db.MakeErasableAccessor(wfilename)
 					if err != nil {
@@ -227,13 +209,6 @@
 					}
 					atomic.AddInt64(&partKeyCreated, 1)
 				}
-<<<<<<< HEAD
-				if verbose {
-					fmt.Printf("Created new partkey: %s\n", pfilename)
-				}
-				partKeyCreated++
-=======
->>>>>>> 5df2b13a
 			}
 
 			var data basics.AccountData
