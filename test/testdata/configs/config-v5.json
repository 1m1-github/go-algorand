--- conflicted
+++ resolved
@@ -40,20 +40,11 @@
     "RestWriteTimeoutSeconds": 120,
     "RunHosted": false,
     "SuggestedFeeBlockHistory": 3,
-<<<<<<< HEAD
-=======
     "SuggestedFeeSlidingWindowSize":  50,
->>>>>>> 5df2b13a
     "TelemetryToLog": true,
     "TxPoolExponentialIncreaseFactor": 2,
     "TxPoolSize": 15000,
     "TxSyncIntervalSeconds": 60,
     "TxSyncTimeoutSeconds": 30,
-<<<<<<< HEAD
-    "TxSyncServeResponseSize": 1000000,
-    "SuggestedFeeSlidingWindowSize":  50,
-    "PeerConnectionsUpdateInterval": 3600
-=======
     "TxSyncServeResponseSize": 1000000
->>>>>>> 5df2b13a
 }