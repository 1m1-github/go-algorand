--- conflicted
+++ resolved
@@ -165,23 +165,6 @@
 func (manager *AccountManager) DeleteOldKeys(latestHdr bookkeeping.BlockHeader, agreementProto config.ConsensusParams) {
 	manager.mu.Lock()
 	pendingItems := make(map[string]<-chan error, len(manager.partKeys))
-<<<<<<< HEAD
-	func() {
-		defer manager.mu.Unlock()
-		for _, part := range manager.partKeys {
-			// We need a key for round r+1 for agreement.
-			nextRound := latestHdr.Round + 1
-
-			// we pre-create the reported error string here, so that we won't need to have the participation key object if error is detected.
-			first, last := part.ValidInterval()
-			errString := fmt.Sprintf("AccountManager.DeleteOldKeys(): key for %s (%d-%d), nextRound %d",
-				part.Address().String(), first, last, nextRound)
-			errCh := part.DeleteOldKeys(nextRound, agreementProto)
-
-			pendingItems[errString] = errCh
-		}
-	}()
-=======
 
 	partKeys := make([]account.PersistedParticipation, 0, len(manager.partKeys))
 	for _, part := range manager.partKeys {
@@ -200,7 +183,6 @@
 
 		pendingItems[errString] = errCh
 	}
->>>>>>> 08792f23
 
 	// wait for all disk flushes, and report errors as they appear.
 	for errString, errCh := range pendingItems {
