// Copyright (C) 2019-2022 Algorand, Inc.
// This file is part of go-algorand
//
// go-algorand is free software: you can redistribute it and/or modify
// it under the terms of the GNU Affero General Public License as
// published by the Free Software Foundation, either version 3 of the
// License, or (at your option) any later version.
//
// go-algorand is distributed in the hope that it will be useful,
// but WITHOUT ANY WARRANTY; without even the implied warranty of
// MERCHANTABILITY or FITNESS FOR A PARTICULAR PURPOSE.  See the
// GNU Affero General Public License for more details.
//
// You should have received a copy of the GNU Affero General Public License
// along with go-algorand.  If not, see <https://www.gnu.org/licenses/>.

package logic

import (
	"encoding/hex"
	"fmt"
	"strings"
	"testing"

	"github.com/stretchr/testify/assert"
	"github.com/stretchr/testify/require"

	"github.com/algorand/go-algorand/data/basics"
	"github.com/algorand/go-algorand/data/transactions"
	"github.com/algorand/go-algorand/protocol"
	"github.com/algorand/go-algorand/test/partitiontest"
)

func makeApp(li uint64, lb uint64, gi uint64, gb uint64) basics.AppParams {
	return basics.AppParams{
		ApprovalProgram:   []byte{},
		ClearStateProgram: []byte{},
		GlobalState:       map[string]basics.TealValue{},
		StateSchemas: basics.StateSchemas{
			LocalStateSchema:  basics.StateSchema{NumUint: li, NumByteSlice: lb},
			GlobalStateSchema: basics.StateSchema{NumUint: gi, NumByteSlice: gb},
		},
		ExtraProgramPages: 0,
	}
}

func makeSampleEnv() (*EvalParams, *transactions.Transaction, *Ledger) {
	return makeSampleEnvWithVersion(LogicVersion)
}

func makeSampleEnvWithVersion(version uint64) (*EvalParams, *transactions.Transaction, *Ledger) {
<<<<<<< HEAD
	// We'd usually like an app in the group, so that the ep created is
	// "complete".  But to keep as many old tests working as possible, if
	// version < appsEnabledVersion, don't put an appl txn in it.
	firstTxn := makeSampleTxn()
	if version >= appsEnabledVersion {
		firstTxn.Txn.Type = protocol.ApplicationCallTx
	}
	ep := defaultEvalParamsWithVersion(version, makeSampleTxnGroup(firstTxn)...)
	ledger := NewLedger(nil)
	ep.Ledger = ledger
	return ep, &ep.TxnGroup[0].Txn, ledger
}

// makeSampleAppEnv is as close to makeSampleEnv as possible, except the type of
// the sample txn is set to "appl", so a full EvalParams for apps will be made
func makeSampleAppEnv() (*EvalParams, *transactions.Transaction, *Ledger) {
	appTxn := makeSampleTxn()
	appTxn.Txn.Type = protocol.ApplicationCallTx
	ep := defaultEvalParamsWithVersion(LogicVersion, makeSampleTxnGroup(appTxn)...)
	ledger := NewLedger(nil)
=======
	ep := defaultEvalParamsWithVersion(nil, version)
	ep.TxnGroup = transactions.WrapSignedTxnsWithAD(makeSampleTxnGroup(makeSampleTxn()))
	ledger := MakeLedger(map[basics.Address]uint64{})
	ep.SigLedger = ledger
>>>>>>> fd488f80
	ep.Ledger = ledger
	return ep, &ep.TxnGroup[0].Txn, ledger
}

func makeOldAndNewEnv(version uint64) (*EvalParams, *EvalParams, *Ledger) {
	new, _, sharedLedger := makeSampleEnvWithVersion(version)
	old, _, _ := makeSampleEnvWithVersion(version - 1)
	old.Ledger = sharedLedger
	return old, new, sharedLedger
}

func TestEvalModes(t *testing.T) {
	partitiontest.PartitionTest(t)

	t.Parallel()
	// ed25519verify* and err are tested separately below

	// check modeAny (v1 + txna/gtxna) are available in RunModeSignature
	// check all opcodes available in runModeApplication
	opcodesRunModeAny := `intcblock 0 1 1 1 1 5 100
	bytecblock 0x414c474f 0x1337 0x2001 0xdeadbeef 0x70077007
bytec 0
sha256
keccak256
sha512_256
sha3_256
len
intc_0
+
intc_1
-
intc_2
/
intc_3
*
intc 4
<
intc_1
>
intc_1
<=
intc_1
>=
intc_1
&&
intc_1
||
bytec_1
bytec_2
!=
bytec_3
bytec 4
==
!
itob
btoi
%	// use values left after bytes comparison
|
intc_1
&
txn Fee
^
global MinTxnFee
~
gtxn 0 LastValid
mulw
pop
store 0
load 0
bnz label
label:
dup
pop
txna Accounts 0
gtxna 0 ApplicationArgs 0
==
`
	opcodesRunModeSignature := `arg_0
arg_1
!=
arg_2
arg_3
!=
&&
txn Sender
arg 4
!=
&&
!=
&&
`

	opcodesRunModeApplication := `int 0
balance
&&
int 0
min_balance
&&
intc_0
intc 6  // 100
app_opted_in
&&
intc_0
bytec_0 // ALGO
intc_1
app_local_put
bytec_0
intc_1
app_global_put
intc_0
intc 6
bytec_0
app_local_get_ex
pop
&&
int 0
bytec_0
app_global_get_ex
pop
&&
intc_0
bytec_0
app_local_del
bytec_0
app_global_del
intc_0
intc 5 // 5
asset_holding_get AssetBalance
pop
&&
intc_0
asset_params_get AssetTotal
pop
&&
!=
bytec_0
log
`
	tests := map[runMode]string{
		modeSig: opcodesRunModeAny + opcodesRunModeSignature,
		modeApp: opcodesRunModeAny + opcodesRunModeApplication,
	}

	ep, tx, ledger := makeSampleEnv()
	ep.TxnGroup[0].Lsig.Args = [][]byte{
		tx.Sender[:],
		tx.Receiver[:],
		tx.CloseRemainderTo[:],
		tx.VotePK[:],
		tx.SelectionPK[:],
		tx.Note,
	}
	params := basics.AssetParams{
		Total:         1000,
		Decimals:      2,
		DefaultFrozen: false,
		UnitName:      "ALGO",
		AssetName:     "",
		URL:           string(protocol.PaymentTx),
		Manager:       tx.Sender,
		Reserve:       tx.Receiver,
		Freeze:        tx.Receiver,
		Clawback:      tx.Receiver,
	}
	algoValue := basics.TealValue{Type: basics.TealUintType, Uint: 0x77}
	ledger.NewAccount(tx.Sender, 1)
	ledger.NewApp(tx.Sender, 100, basics.AppParams{})
	ledger.NewLocals(tx.Sender, 100)
	ledger.NewLocal(tx.Sender, 100, "ALGO", algoValue)
	ledger.NewAsset(tx.Sender, 5, params)

	for mode, test := range tests {
		t.Run(fmt.Sprintf("opcodes_mode=%d", mode), func(t *testing.T) {
			ep.TxnGroup[0].Txn.ApplicationID = 100
			ep.TxnGroup[0].Txn.ForeignAssets = []basics.AssetIndex{5} // needed since v4
			if mode == modeSig {
				testLogic(t, test, AssemblerMaxVersion, ep)
			} else {
				testApp(t, test, ep)
			}
		})
	}

	// check err opcode work in both modes
	source := "err"
	testLogic(t, source, AssemblerMaxVersion, defaultEvalParams(), "err opcode executed")
	testApp(t, source, defaultEvalParams(), "err opcode executed")

	// check that ed25519verify and arg is not allowed in stateful mode between v2-v4
	disallowedV4 := []string{
		"byte 0x01\nbyte 0x01\nbyte 0x01\ned25519verify",
		"arg 0",
		"arg_0",
		"arg_1",
		"arg_2",
		"arg_3",
	}
	for _, source := range disallowedV4 {
		ops := testProg(t, source, 4)
		testAppBytes(t, ops.Program, defaultEvalParams(),
			"not allowed in current mode", "not allowed in current mode")
	}

	// check that arg is not allowed in stateful mode beyond v5
	disallowed := []string{
		"arg 0",
		"arg_0",
		"arg_1",
		"arg_2",
		"arg_3",
	}
	for _, source := range disallowed {
		ops := testProg(t, source, AssemblerMaxVersion)
		testAppBytes(t, ops.Program, defaultEvalParams(),
			"not allowed in current mode", "not allowed in current mode")
	}

	// check stateful opcodes are not allowed in stateless mode
	statefulOpcodeCalls := []string{
		"int 0\nbalance",
		"int 0\nmin_balance",
		"int 0\nint 0\napp_opted_in",
		"int 0\nint 0\nbyte 0x01\napp_local_get_ex",
		"byte 0x01\napp_global_get",
		"int 0\nbyte 0x01\napp_global_get_ex",
		"int 1\nbyte 0x01\nbyte 0x01\napp_local_put",
		"byte 0x01\nint 0\napp_global_put",
		"int 0\nbyte 0x01\napp_local_del",
		"byte 0x01\napp_global_del",
		"int 0\nint 0\nasset_holding_get AssetFrozen",
		"int 0\nint 0\nasset_params_get AssetManager",
		"int 0\nint 0\napp_params_get AppApprovalProgram",
		"byte 0x01\nlog",
	}

	for _, source := range statefulOpcodeCalls {
		testLogic(t, source, AssemblerMaxVersion, defaultEvalParams(),
			"not allowed in current mode", "not allowed in current mode")
	}

	require.Equal(t, runMode(1), modeSig)
	require.Equal(t, runMode(2), modeApp)
	require.True(t, modeAny == modeSig|modeApp)
	require.True(t, modeAny.Any())
}

func TestBalance(t *testing.T) {
	partitiontest.PartitionTest(t)

	t.Parallel()

	ep, tx, ledger := makeSampleEnv()
	text := "int 2; balance; int 177; =="
	ledger.NewAccount(tx.Receiver, 177)
	testApp(t, text, ep, "invalid Account reference")

	text = `int 1; balance; int 177; ==`
	testApp(t, text, ep)

	text = `txn Accounts 1; balance; int 177; ==;`
	// won't assemble in old version teal
	testProg(t, text, directRefEnabledVersion-1, Expect{1, "balance arg 0 wanted type uint64..."})
	// but legal after that
	testApp(t, text, ep)

	text = "int 0; balance; int 13; ==; assert; int 1"
	var addr basics.Address
	copy(addr[:], []byte("aoeuiaoeuiaoeuiaoeuiaoeuiaoeui02"))
	ledger.NewAccount(addr, 13)
	testApp(t, text, ep, "assert failed")

	ledger.NewAccount(tx.Sender, 13)
	testApp(t, text, ep)
}

func testApps(t *testing.T, programs []string, txgroup []transactions.SignedTxn, version uint64, ledger *Ledger,
	expected ...Expect) {
	t.Helper()
	codes := make([][]byte, len(programs))
	for i, program := range programs {
		if program != "" {
			codes[i] = testProg(t, program, version).Program
		}
	}
	if txgroup == nil {
		for _, program := range programs {
			sample := makeSampleTxn()
			if program != "" {
				sample.Txn.Type = protocol.ApplicationCallTx
			}
			txgroup = append(txgroup, sample)
		}
	}
	ep := NewEvalParams(transactions.WrapSignedTxnsWithAD(txgroup), makeTestProtoV(version), &transactions.SpecialAddresses{})
	if ledger == nil {
		ledger = NewLedger(nil)
	}
	ledger.Reset()
	ep.Ledger = ledger
	testAppsBytes(t, codes, ep, expected...)
}

func testAppsBytes(t *testing.T, programs [][]byte, ep *EvalParams, expected ...Expect) {
	t.Helper()
	require.Equal(t, len(programs), len(ep.TxnGroup))
	for i := range ep.TxnGroup {
		if programs[i] != nil {
			appID := ep.TxnGroup[i].Txn.ApplicationID
			if appID == 0 {
				appID = basics.AppIndex(888)
			}
			if len(expected) > 0 && expected[0].l == i {
				testAppFull(t, programs[i], i, appID, ep, expected[0].s)
				break // Stop after first failure
			} else {
				testAppFull(t, programs[i], i, appID, ep)
			}
		}
	}
}

func testApp(t *testing.T, program string, ep *EvalParams, problems ...string) transactions.EvalDelta {
	t.Helper()
	ops := testProg(t, program, ep.Proto.LogicSigVersion)
	return testAppBytes(t, ops.Program, ep, problems...)
}

func testAppBytes(t *testing.T, program []byte, ep *EvalParams, problems ...string) transactions.EvalDelta {
	t.Helper()
	ep.reset()
	aid := ep.TxnGroup[0].Txn.ApplicationID
	if aid == 0 {
		aid = basics.AppIndex(888)
	}
	return testAppFull(t, program, 0, aid, ep, problems...)
}

// testAppFull gives a lot of control to caller - in particular, notice that
// ep.reset() is in testAppBytes, not here. This means that ADs in the ep are
// not cleared, so repeated use of a single ep is probably not a good idea
// unless you are *intending* to see how ep is modified as you go.
func testAppFull(t *testing.T, program []byte, gi int, aid basics.AppIndex, ep *EvalParams, problems ...string) transactions.EvalDelta {
	t.Helper()

	var checkProblem string
	var evalProblem string
	switch len(problems) {
	case 2:
		checkProblem = problems[0]
		evalProblem = problems[1]
	case 1:
		evalProblem = problems[0]
	case 0:
		// no problems == expect success
	default:
		require.Fail(t, "Misused testApp: %d problems", len(problems))
	}

	sb := &strings.Builder{}
	ep.Trace = sb

	err := CheckContract(program, ep)
	if checkProblem == "" {
		require.NoError(t, err, sb.String())
	} else {
		require.Error(t, err, "Check\n%s\nExpected: %v", sb, checkProblem)
		require.Contains(t, err.Error(), checkProblem, sb.String())
	}

	// We continue on to check Eval() of things that failed Check() because it's
	// a nice confirmation that Check() is usually stricter than Eval(). This
	// may mean that the problems argument is often duplicated, but this seems
	// the best way to be concise about all sorts of tests.

	if ep.Ledger == nil {
		ep.Ledger = NewLedger(nil)
	}

	pass, err := EvalApp(program, gi, aid, ep)
	delta := ep.TxnGroup[gi].EvalDelta
	if evalProblem == "" {
		require.NoError(t, err, "Eval%s\nExpected: PASS", sb)
		require.True(t, pass, "Eval%s\nExpected: PASS", sb)
		return delta
	}

	// There is an evalProblem to check. REJECT is special and only means that
	// the app didn't accept.  Maybe it's an error, maybe it's just !pass.
	if evalProblem == "REJECT" {
		require.True(t, err != nil || !pass, "Eval%s\nExpected: REJECT", sb)
	} else {
		require.Error(t, err, "Eval\n%s\nExpected: %v", sb, evalProblem)
		require.Contains(t, err.Error(), evalProblem)
	}
	return delta
}

func TestMinBalance(t *testing.T) {
	partitiontest.PartitionTest(t)

	t.Parallel()

	ep, tx, ledger := makeSampleEnv()

	ledger.NewAccount(tx.Sender, 234)
	ledger.NewAccount(tx.Receiver, 123)

	testApp(t, "int 0; min_balance; int 1001; ==", ep)
	// Sender makes an asset, min balance goes up
	ledger.NewAsset(tx.Sender, 7, basics.AssetParams{Total: 1000})
	testApp(t, "int 0; min_balance; int 2002; ==", ep)
	schemas := makeApp(1, 2, 3, 4)
	ledger.NewApp(tx.Sender, 77, schemas)
	ledger.NewLocals(tx.Sender, 77)
	// create + optin + 10 schema base + 4 ints + 6 bytes (local
	// and global count b/c NewLocals opts the creator in)
	minb := 1002 + 1006 + 10*1003 + 4*1004 + 6*1005
	testApp(t, fmt.Sprintf("int 0; min_balance; int %d; ==", 2002+minb), ep)
	// request extra program pages, min balance increase
	withepp := makeApp(1, 2, 3, 4)
	withepp.ExtraProgramPages = 2
	ledger.NewApp(tx.Sender, 77, withepp)
	minb += 2 * 1002
	testApp(t, fmt.Sprintf("int 0; min_balance; int %d; ==", 2002+minb), ep)

	testApp(t, "int 1; min_balance; int 1001; ==", ep) // 1 == Accounts[0]
	testProg(t, "txn Accounts 1; min_balance; int 1001; ==", directRefEnabledVersion-1,
		Expect{1, "min_balance arg 0 wanted type uint64..."})
	testProg(t, "txn Accounts 1; min_balance; int 1001; ==", directRefEnabledVersion)
	testApp(t, "txn Accounts 1; min_balance; int 1001; ==", ep) // 1 == Accounts[0]
	// Receiver opts in
	ledger.NewHolding(tx.Receiver, 7, 1, true)
	testApp(t, "int 1; min_balance; int 2002; ==", ep) // 1 == Accounts[0]

	testApp(t, "int 2; min_balance; int 1001; ==", ep, "invalid Account reference 2")

}

func TestAppCheckOptedIn(t *testing.T) {
	partitiontest.PartitionTest(t)
	t.Parallel()

	pre, now, ledger := makeOldAndNewEnv(directRefEnabledVersion)

	txn := pre.TxnGroup[0]
	ledger.NewAccount(txn.Txn.Receiver, 1)
	ledger.NewAccount(txn.Txn.Sender, 1)
	testApp(t, "int 2; int 100; app_opted_in; int 1; ==", now, "invalid Account reference")

	// Receiver is not opted in
	testApp(t, "int 1; int 100; app_opted_in; int 0; ==", now)
	testApp(t, "int 1; int 0; app_opted_in; int 0; ==", now)
	// These two give the same result, for different reasons
	testApp(t, "int 1; int 3; app_opted_in; int 0; ==", now) // refers to tx.ForeignApps[2], which is 111
	testApp(t, "int 1; int 3; app_opted_in; int 0; ==", pre) // not an indirect reference: actually app 3
	// 0 is a legal way to refer to the current app, even in pre (though not in spec)
	// but current app is 888 - not opted in
	testApp(t, "int 1; int 0; app_opted_in; int 0; ==", pre)

	// Sender is not opted in
	testApp(t, "int 0; int 100; app_opted_in; int 0; ==", now)

	// Receiver opted in
	ledger.NewLocals(txn.Txn.Receiver, 100)
	testApp(t, "int 1; int 100; app_opted_in; int 1; ==", now)
	testApp(t, "int 1; int 2; app_opted_in; int 1; ==", now) // tx.ForeignApps[1] == 100
	testApp(t, "int 1; int 2; app_opted_in; int 0; ==", pre) // in pre, int 2 is an actual app id
	testApp(t, "byte \"aoeuiaoeuiaoeuiaoeuiaoeuiaoeui01\"; int 2; app_opted_in; int 1; ==", now)
	testProg(t, "byte \"aoeuiaoeuiaoeuiaoeuiaoeuiaoeui01\"; int 2; app_opted_in; int 1; ==", directRefEnabledVersion-1,
		Expect{1, "app_opted_in arg 0 wanted type uint64..."})

	// Receiver opts into 888, the current app in testApp
	ledger.NewLocals(txn.Txn.Receiver, 888)
	// int 0 is current app (888) even in pre
	testApp(t, "int 1; int 0; app_opted_in; int 1; ==", pre)
	// Here it is "obviously" allowed, because indexes became legal
	testApp(t, "int 1; int 0; app_opted_in; int 1; ==", now)

	// Sender opted in
	ledger.NewLocals(txn.Txn.Sender, 100)
	testApp(t, "int 0; int 100; app_opted_in; int 1; ==", now)
}

func TestAppReadLocalState(t *testing.T) {
	partitiontest.PartitionTest(t)

	t.Parallel()

	text := `int 2  // account idx
int 100 // app id
txn ApplicationArgs 0
app_local_get_ex
bnz exist
int 0
==
bnz exit
exist:
err
exit:
int 1
==`

	pre, now, ledger := makeOldAndNewEnv(directRefEnabledVersion)
	ledger.NewAccount(now.TxnGroup[0].Txn.Receiver, 1)
	testApp(t, text, now, "invalid Account reference")

	text = `int 1  // account idx
int 100 // app id
txn ApplicationArgs 0
app_local_get_ex
bnz exist
int 0
==
bnz exit
exist:
err
exit:
int 1`

	testApp(t, text, now, "is not opted into")

	// Make a different app (not 100)
	ledger.NewApp(now.TxnGroup[0].Txn.Receiver, 9999, basics.AppParams{})
	testApp(t, text, now, "is not opted into")

	// create the app and check the value from ApplicationArgs[0] (protocol.PaymentTx) does not exist
	ledger.NewApp(now.TxnGroup[0].Txn.Receiver, 100, basics.AppParams{})
	ledger.NewLocals(now.TxnGroup[0].Txn.Receiver, 100)
	testApp(t, text, now)

	text = `int 1  // account idx
int 100 // app id
txn ApplicationArgs 0
app_local_get_ex
bnz exist
err
exist:
byte 0x414c474f
==`
	ledger.NewLocal(now.TxnGroup[0].Txn.Receiver, 100, string(protocol.PaymentTx), basics.TealValue{Type: basics.TealBytesType, Bytes: "ALGO"})

	testApp(t, text, now)
	testApp(t, strings.Replace(text, "int 1  // account idx", "byte \"aoeuiaoeuiaoeuiaoeuiaoeuiaoeui01\"", -1), now)
	testProg(t, strings.Replace(text, "int 1  // account idx", "byte \"aoeuiaoeuiaoeuiaoeuiaoeuiaoeui01\"", -1), directRefEnabledVersion-1,
		Expect{4, "app_local_get_ex arg 0 wanted type uint64..."})
	testApp(t, strings.Replace(text, "int 100 // app id", "int 2", -1), now)
	// Next we're testing if the use of the current app's id works
	// as a direct reference. The error is because the receiver
	// account is not opted into 123.
	now.TxnGroup[0].Txn.ApplicationID = 123
	testApp(t, strings.Replace(text, "int 100 // app id", "int 123", -1), now, "is not opted into")
	testApp(t, strings.Replace(text, "int 100 // app id", "int 2", -1), pre, "is not opted into")
	testApp(t, strings.Replace(text, "int 100 // app id", "int 9", -1), now, "invalid App reference 9")
	testApp(t, strings.Replace(text, "int 1  // account idx", "byte \"aoeuiaoeuiaoeuiaoeuiaoeuiaoeui00\"", -1), now,
		"no such address")

	// opt into 123, and try again
	ledger.NewApp(now.TxnGroup[0].Txn.Receiver, 123, basics.AppParams{})
	ledger.NewLocals(now.TxnGroup[0].Txn.Receiver, 123)
	ledger.NewLocal(now.TxnGroup[0].Txn.Receiver, 123, string(protocol.PaymentTx), basics.TealValue{Type: basics.TealBytesType, Bytes: "ALGO"})
	testApp(t, strings.Replace(text, "int 100 // app id", "int 123", -1), now)
	testApp(t, strings.Replace(text, "int 100 // app id", "int 0", -1), now)

	// Somewhat surprising, but in `pre` when the app argument was expected to be
	// an actual app id (not an index in foreign apps), 0 was *still* treated
	// like current app.
	pre.TxnGroup[0].Txn.ApplicationID = 123
	testApp(t, strings.Replace(text, "int 100 // app id", "int 0", -1), pre)

	// check special case account idx == 0 => sender
	ledger.NewApp(now.TxnGroup[0].Txn.Sender, 100, basics.AppParams{})
	ledger.NewLocals(now.TxnGroup[0].Txn.Sender, 100)
	text = `int 0  // account idx
int 100 // app id
txn ApplicationArgs 0
app_local_get_ex
bnz exist
err
exist:
byte 0x414c474f
==`

	ledger.NewLocal(now.TxnGroup[0].Txn.Sender, 100, string(protocol.PaymentTx), basics.TealValue{Type: basics.TealBytesType, Bytes: "ALGO"})
	testApp(t, text, now)
	testApp(t, strings.Replace(text, "int 0  // account idx", "byte \"aoeuiaoeuiaoeuiaoeuiaoeuiaoeui00\"", -1), now)
	testApp(t, strings.Replace(text, "int 0  // account idx", "byte \"aoeuiaoeuiaoeuiaoeuiaoeuiaoeui02\"", -1), now,
		"invalid Account reference")

	// check reading state of other app
	ledger.NewApp(now.TxnGroup[0].Txn.Sender, 56, basics.AppParams{})
	ledger.NewApp(now.TxnGroup[0].Txn.Sender, 100, basics.AppParams{})
	text = `int 0  // account idx
int 56 // app id
txn ApplicationArgs 0
app_local_get_ex
bnz exist
err
exist:
byte 0x414c474f
==`

	ledger.NewLocals(now.TxnGroup[0].Txn.Sender, 56)
	ledger.NewLocal(now.TxnGroup[0].Txn.Sender, 56, string(protocol.PaymentTx), basics.TealValue{Type: basics.TealBytesType, Bytes: "ALGO"})
	testApp(t, text, now)

	// check app_local_get
	text = `int 0  // account idx
txn ApplicationArgs 0
app_local_get
byte 0x414c474f
==`

	ledger.NewLocal(now.TxnGroup[0].Txn.Sender, 100, string(protocol.PaymentTx), basics.TealValue{Type: basics.TealBytesType, Bytes: "ALGO"})
	now.TxnGroup[0].Txn.ApplicationID = 100
	testApp(t, text, now)
	testApp(t, strings.Replace(text, "int 0  // account idx", "byte \"aoeuiaoeuiaoeuiaoeuiaoeuiaoeui00\"", -1), now)
	testProg(t, strings.Replace(text, "int 0  // account idx", "byte \"aoeuiaoeuiaoeuiaoeuiaoeuiaoeui00\"", -1), directRefEnabledVersion-1,
		Expect{3, "app_local_get arg 0 wanted type uint64..."})
	testApp(t, strings.Replace(text, "int 0  // account idx", "byte \"aoeuiaoeuiaoeuiaoeuiaoeuiaoeui01\"", -1), now)
	testApp(t, strings.Replace(text, "int 0  // account idx", "byte \"aoeuiaoeuiaoeuiaoeuiaoeuiaoeui02\"", -1), now,
		"invalid Account reference")

	// check app_local_get default value
	text = `int 0  // account idx
byte 0x414c474f
app_local_get
int 0
==`

	ledger.NewLocal(now.TxnGroup[0].Txn.Sender, 100, string(protocol.PaymentTx), basics.TealValue{Type: basics.TealBytesType, Bytes: "ALGO"})
	testApp(t, text, now)
}

func TestAppReadGlobalState(t *testing.T) {
	partitiontest.PartitionTest(t)
	t.Parallel()

	text := `int 0
txn ApplicationArgs 0
app_global_get_ex
bnz exist
err
exist:
byte 0x414c474f
==
int 1  // ForeignApps index
txn ApplicationArgs 0
app_global_get_ex
bnz exist1
err
exist1:
byte 0x414c474f
==
&&
txn ApplicationArgs 0
app_global_get
byte 0x414c474f
==
&&
`
	pre, now, ledger := makeOldAndNewEnv(directRefEnabledVersion)
	ledger.NewAccount(now.TxnGroup[0].Txn.Sender, 1)

	now.TxnGroup[0].Txn.ApplicationID = 100
	now.TxnGroup[0].Txn.ForeignApps = []basics.AppIndex{now.TxnGroup[0].Txn.ApplicationID}
	testApp(t, text, now, "no such app")

	// create the app and check the value from ApplicationArgs[0] (protocol.PaymentTx) does not exist
	ledger.NewApp(now.TxnGroup[0].Txn.Sender, 100, basics.AppParams{})

	testApp(t, text, now, "err opcode")

	ledger.NewGlobal(100, string(protocol.PaymentTx), basics.TealValue{Type: basics.TealBytesType, Bytes: "ALGO"})

	testApp(t, text, now)

	// check error on invalid app index for app_global_get_ex
	text = "int 2; txn ApplicationArgs 0; app_global_get_ex"
	testApp(t, text, now, "invalid App reference 2")
	// check that actual app id ok instead of indirect reference
	text = "int 100; txn ApplicationArgs 0; app_global_get_ex; int 1; ==; assert; byte 0x414c474f; =="
	testApp(t, text, now)
	testApp(t, text, pre, "invalid App reference 100") // but not in old teal

	// check app_global_get default value
	text = "byte 0x414c474f55; app_global_get; int 0; =="

	ledger.NewLocals(now.TxnGroup[0].Txn.Sender, 100)
	ledger.NewLocal(now.TxnGroup[0].Txn.Sender, 100, string(protocol.PaymentTx), basics.TealValue{Type: basics.TealBytesType, Bytes: "ALGO"})
	testApp(t, text, now)

	text = `
byte 0x41414141
int 4141
app_global_put
int 1  // ForeignApps index
byte 0x41414141
app_global_get_ex
bnz exist
err
exist:
int 4141
==
`
	// check that even during application creation (Txn.ApplicationID == 0)
	// we will use the the kvCow if the exact application ID (100) is
	// specified in the transaction
	now.TxnGroup[0].Txn.ApplicationID = 0
	now.TxnGroup[0].Txn.ForeignApps = []basics.AppIndex{100}

	testAppFull(t, testProg(t, text, directRefEnabledVersion).Program, 0, 100, now)

	// Direct reference to the current app also works
	now.TxnGroup[0].Txn.ForeignApps = []basics.AppIndex{}
	testAppFull(t, testProg(t, strings.Replace(text, "int 1  // ForeignApps index", "int 100", -1), directRefEnabledVersion).Program,
		0, 100, now)
	testAppFull(t, testProg(t, strings.Replace(text, "int 1  // ForeignApps index", "global CurrentApplicationID", -1), directRefEnabledVersion).Program,
		0, 100, now)
}

const assetsTestTemplate = `int 0//account
int 55
asset_holding_get AssetBalance
!
bnz error
int 123
==
int 0//account
int 55
asset_holding_get AssetFrozen
!
bnz error
int 1
==
&&
int 0//params
asset_params_get AssetTotal
!
bnz error
int 1000
==
&&
int 0//params
asset_params_get AssetDecimals
!
bnz error
int 2
==
&&
int 0//params
asset_params_get AssetDefaultFrozen
!
bnz error
int 0
==
&&
int 0//params
asset_params_get AssetUnitName
!
bnz error
byte 0x414c474f
==
&&
int 0//params
asset_params_get AssetName
!
bnz error
len
int 0
==
&&
int 0//params
asset_params_get AssetURL
!
bnz error
txna ApplicationArgs 0
==
&&
int 0//params
asset_params_get AssetMetadataHash
!
bnz error
byte 0x0000000000000000000000000000000000000000000000000000000000000000
==
&&
int 0//params
asset_params_get AssetManager
!
bnz error
txna Accounts 0
==
&&
int 0//params
asset_params_get AssetReserve
!
bnz error
txna Accounts 1
==
&&
int 0//params
asset_params_get AssetFreeze
!
bnz error
txna Accounts 1
==
&&
int 0//params
asset_params_get AssetClawback
!
bnz error
txna Accounts 1
==
&&
bnz ok
error:
err
ok:
%s
int 1
`

const v5extras = `
int 0//params
asset_params_get AssetCreator
pop
txn Sender
==
assert
`

func TestAssets(t *testing.T) {
	partitiontest.PartitionTest(t)

	t.Parallel()
	tests := map[uint64]string{
		4: fmt.Sprintf(assetsTestTemplate, ""),
		5: fmt.Sprintf(assetsTestTemplate, v5extras),
	}

	for v, source := range tests {
		testAssetsByVersion(t, source, v)
	}
}

func testAssetsByVersion(t *testing.T, assetsTestProgram string, version uint64) {
	for _, field := range assetHoldingFieldNames {
		fs := assetHoldingFieldSpecByName[field]
		if fs.version <= version && !strings.Contains(assetsTestProgram, field) {
			t.Errorf("TestAssets missing field %v", field)
		}
	}
	for _, field := range assetParamsFieldNames {
		fs := assetParamsFieldSpecByName[field]
		if fs.version <= version && !strings.Contains(assetsTestProgram, field) {
			t.Errorf("TestAssets missing field %v", field)
		}
	}

	txn := makeSampleAppl(888)
	pre := defaultEvalParamsWithVersion(directRefEnabledVersion-1, txn)
	require.GreaterOrEqual(t, version, uint64(directRefEnabledVersion))
	now := defaultEvalParamsWithVersion(version, txn)
	ledger := NewLedger(
		map[basics.Address]uint64{
			txn.Txn.Sender: 1,
		},
	)
	pre.Ledger = ledger
	now.Ledger = ledger

	// bear in mind: the sample transaction has ForeignAccounts{55,77}
	testApp(t, "int 5; int 55; asset_holding_get AssetBalance", now, "invalid Account reference 5")
	// was legal to get balance on a non-ForeignAsset
	testApp(t, "int 0; int 54; asset_holding_get AssetBalance; ==", pre)
	// but not since directRefEnabledVersion
	testApp(t, "int 0; int 54; asset_holding_get AssetBalance", now, "invalid Asset reference 54")

	// it wasn't legal to use a direct ref for account
	testProg(t, `byte "aoeuiaoeuiaoeuiaoeuiaoeuiaoeui00"; int 54; asset_holding_get AssetBalance`,
		directRefEnabledVersion-1, Expect{1, "asset_holding_get AssetBalance arg 0 wanted type uint64..."})
	// but it is now (empty asset yields 0,0 on stack)
	testApp(t, `byte "aoeuiaoeuiaoeuiaoeuiaoeuiaoeui00"; int 55; asset_holding_get AssetBalance; ==`, now)
	// This is receiver, who is in Assets array
	testApp(t, `byte "aoeuiaoeuiaoeuiaoeuiaoeuiaoeui01"; int 55; asset_holding_get AssetBalance; ==`, now)
	// But this is not in Assets, so illegal
	testApp(t, `byte "aoeuiaoeuiaoeuiaoeuiaoeuiaoeui02"; int 55; asset_holding_get AssetBalance; ==`, now, "invalid")

	// for params get, presence in ForeignAssets has always be required
	testApp(t, "int 5; asset_params_get AssetTotal", pre, "invalid Asset reference 5")
	testApp(t, "int 5; asset_params_get AssetTotal", now, "invalid Asset reference 5")

	params := basics.AssetParams{
		Total:         1000,
		Decimals:      2,
		DefaultFrozen: false,
		UnitName:      "ALGO",
		AssetName:     "",
		URL:           string(protocol.PaymentTx),
		Manager:       txn.Txn.Sender,
		Reserve:       txn.Txn.Receiver,
		Freeze:        txn.Txn.Receiver,
		Clawback:      txn.Txn.Receiver,
	}

	ledger.NewAsset(txn.Txn.Sender, 55, params)
	ledger.NewHolding(txn.Txn.Sender, 55, 123, true)
	// For consistency you can now use an indirect ref in holding_get
	// (recall ForeignAssets[0] = 55, which has balance 123)
	testApp(t, "int 0; int 0; asset_holding_get AssetBalance; int 1; ==; assert; int 123; ==", now)
	// but previous code would still try to read ASA 0
	testApp(t, "int 0; int 0; asset_holding_get AssetBalance; int 0; ==; assert; int 0; ==", pre)

	testApp(t, assetsTestProgram, now)

	// In current versions, can swap out the account index for the account
	testApp(t, strings.Replace(assetsTestProgram, "int 0//account", "byte \"aoeuiaoeuiaoeuiaoeuiaoeuiaoeui00\"", -1), now)
	// Or an asset index for the asset id
	testApp(t, strings.Replace(assetsTestProgram, "int 0//params", "int 55", -1), now)
	// Or an index for the asset id
	testApp(t, strings.Replace(assetsTestProgram, "int 55", "int 0", -1), now)

	// but old code cannot
	testProg(t, strings.Replace(assetsTestProgram, "int 0//account", "byte \"aoeuiaoeuiaoeuiaoeuiaoeuiaoeui00\"", -1), directRefEnabledVersion-1, Expect{3, "asset_holding_get AssetBalance arg 0 wanted type uint64..."})

	if version < 5 {
		// Can't run these with AppCreator anyway
		testApp(t, strings.Replace(assetsTestProgram, "int 0//params", "int 55", -1), pre, "invalid Asset ref")
		testApp(t, strings.Replace(assetsTestProgram, "int 55", "int 0", -1), pre, "err opcode")
	}

	// check holdings bool value
	source := `intcblock 0 55 1
intc_0  // 0, account idx (txn.Sender)
intc_1  // 55
asset_holding_get AssetFrozen
!
bnz error
intc_0 // 0
==
bnz ok
error:
err
ok:
intc_2 // 1
`
	ledger.NewHolding(txn.Txn.Sender, 55, 123, false)
	testApp(t, source, now)

	// check holdings invalid offsets
	ops := testProg(t, source, version)
	require.Equal(t, OpsByName[now.Proto.LogicSigVersion]["asset_holding_get"].Opcode, ops.Program[8])
	ops.Program[9] = 0x02
	_, err := EvalApp(ops.Program, 0, 888, now)
	require.Error(t, err)
	require.Contains(t, err.Error(), "invalid asset_holding_get field 2")

	// check holdings bool value
	source = `intcblock 0 1
intc_0
asset_params_get AssetDefaultFrozen
!
bnz error
intc_1
==
bnz ok
error:
err
ok:
intc_1
`
	params.DefaultFrozen = true
	ledger.NewAsset(txn.Txn.Sender, 55, params)
	testApp(t, source, now)
	// check holdings invalid offsets
	ops = testProg(t, source, version)
	require.Equal(t, OpsByName[now.Proto.LogicSigVersion]["asset_params_get"].Opcode, ops.Program[6])
	ops.Program[7] = 0x20
	_, err = EvalApp(ops.Program, 0, 888, now)
	require.Error(t, err)
	require.Contains(t, err.Error(), "invalid asset_params_get field 32")

	// check empty string
	source = `intcblock 0 1
intc_0  // foreign asset idx (txn.ForeignAssets[0])
asset_params_get AssetURL
!
bnz error
len
intc_0
==
bnz ok
error:
err
ok:
intc_1
`
	params.URL = ""
	ledger.NewAsset(txn.Txn.Sender, 55, params)
	testApp(t, source, now)

	source = `intcblock 1 9
intc_0  // foreign asset idx (txn.ForeignAssets[1])
asset_params_get AssetURL
!
bnz error
len
intc_1
==
bnz ok
error:
err
ok:
intc_0
`
	params.URL = "foobarbaz"
	ledger.NewAsset(txn.Txn.Sender, 77, params)
	testApp(t, source, now)

	source = `intcblock 0 1
intc_0
asset_params_get AssetURL
!
bnz error
intc_0
==
bnz ok
error:
err
ok:
intc_1
`
	params.URL = ""
	ledger.NewAsset(txn.Txn.Sender, 55, params)
	testApp(t, notrack(source), now, "cannot compare ([]byte to uint64)")
}

func TestAppParams(t *testing.T) {
	partitiontest.PartitionTest(t)
	t.Parallel()
	ep, tx, ledger := makeSampleEnv()
	ledger.NewAccount(tx.Sender, 1)
	ledger.NewApp(tx.Sender, 100, basics.AppParams{})

	/* app id is in ForeignApps, but does not exist */
	source := "int 56; app_params_get AppExtraProgramPages; int 0; ==; assert; int 0; =="
	testApp(t, source, ep)
	/* app id is in ForeignApps, but has zero ExtraProgramPages */
	source = "int 100; app_params_get AppExtraProgramPages; int 1; ==; assert; int 0; =="
	testApp(t, source, ep)
}

func TestAcctParams(t *testing.T) {
	partitiontest.PartitionTest(t)
	t.Parallel()
	ep, tx, ledger := makeSampleEnv()

	source := "int 0; acct_params_get AcctBalance; !; assert; int 0; =="
	testApp(t, source, ep)

	source = "int 0; acct_params_get AcctMinBalance; !; assert; int 1001; =="
	testApp(t, source, ep)

	ledger.NewAccount(tx.Sender, 42)

	source = "int 0; acct_params_get AcctBalance; assert; int 42; =="
	testApp(t, source, ep)

	source = "int 0; acct_params_get AcctMinBalance; assert; int 1001; =="
	testApp(t, source, ep)

	source = "int 0; acct_params_get AcctAuthAddr; assert; global ZeroAddress; =="
	testApp(t, source, ep)
}

func TestGlobalNonDelete(t *testing.T) {
	partitiontest.PartitionTest(t)
	t.Parallel()

	ep, txn, ledger := makeSampleEnv()
	source := `
byte "none"
app_global_del
int 1
`
	ledger.NewApp(txn.Sender, 888, makeApp(0, 0, 1, 0))
	delta := testApp(t, source, ep)
	require.Empty(t, delta.GlobalDelta)
	require.Empty(t, delta.LocalDeltas)
}

func TestLocalNonDelete(t *testing.T) {
	partitiontest.PartitionTest(t)
	t.Parallel()

	ep, txn, ledger := makeSampleEnv()
	source := `
int 0
byte "none"
app_local_del
int 1
`
	ledger.NewAccount(txn.Sender, 100000)
	ledger.NewApp(txn.Sender, 888, makeApp(0, 0, 1, 0))
	ledger.NewLocals(txn.Sender, 888)
	delta := testApp(t, source, ep)
	require.Empty(t, delta.GlobalDelta)
	require.Empty(t, delta.LocalDeltas)
}

func TestAppLocalReadWriteDeleteErrors(t *testing.T) {
	partitiontest.PartitionTest(t)
	t.Parallel()

	sourceRead := `intcblock 0 100 0x77 1
bytecblock 0x414c474f 0x414c474f41
intc_0                    // 0, account idx (txn.Sender)
intc_1                    // 100, app id
bytec_0                   // key "ALGO"
app_local_get_ex
!
bnz error
intc_2                    // 0x77
==
intc_0                    // 0
intc_1                    // 100
bytec_1                   // ALGOA
app_local_get_ex
!
bnz error
intc_3                    // 1
==
&&
bnz ok
error:
err
ok:
intc_3                    // 1
`
	sourceWrite := `intcblock 0 100 1
bytecblock 0x414c474f
intc_0                     // 0, account idx (txn.Sender)
bytec_0                    // key "ALGO"
intc_1                     // 100
app_local_put
intc_2                     // 1
`
	sourceDelete := `intcblock 0 100
bytecblock 0x414c474f
intc_0                       // account idx
bytec_0                      // key "ALGO"
app_local_del
intc_1
`
	type cmdtest struct {
		source       string
		accNumOffset int
	}

	tests := map[string]cmdtest{
		"read":   {sourceRead, 20},
		"write":  {sourceWrite, 13},
		"delete": {sourceDelete, 12},
	}
	for name, cmdtest := range tests {
		t.Run(fmt.Sprintf("test=%s", name), func(t *testing.T) {
			source := cmdtest.source
			firstCmdOffset := cmdtest.accNumOffset

			ops := testProg(t, source, AssemblerMaxVersion)

			var txn transactions.SignedTxn
			txn.Txn.Type = protocol.ApplicationCallTx
			txn.Txn.ApplicationID = 100
			ep := defaultEvalParams(txn)
			err := CheckContract(ops.Program, ep)
			require.NoError(t, err)

			ledger := NewLedger(
				map[basics.Address]uint64{
					txn.Txn.Sender: 1,
				},
			)
			ep.Ledger = ledger

			saved := ops.Program[firstCmdOffset]
			require.Equal(t, OpsByName[0]["intc_0"].Opcode, saved)
			ops.Program[firstCmdOffset] = OpsByName[0]["intc_1"].Opcode
			_, err = EvalApp(ops.Program, 0, 100, ep)
			require.Error(t, err)
			require.Contains(t, err.Error(), "invalid Account reference 100")

			ops.Program[firstCmdOffset] = saved
			_, err = EvalApp(ops.Program, 0, 100, ep)
			require.Error(t, err)
			require.Contains(t, err.Error(), "is not opted into")

			ledger.NewApp(txn.Txn.Sender, 100, basics.AppParams{})
			ledger.NewLocals(txn.Txn.Sender, 100)

			if name == "read" {
				_, err = EvalApp(ops.Program, 0, 100, ep)
				require.Error(t, err)
				require.Contains(t, err.Error(), "err opcode") // no such key
			}

			ledger.NewLocal(txn.Txn.Sender, 100, "ALGO", basics.TealValue{Type: basics.TealUintType, Uint: 0x77})
			ledger.NewLocal(txn.Txn.Sender, 100, "ALGOA", basics.TealValue{Type: basics.TealUintType, Uint: 1})

			ledger.Reset()
			pass, err := EvalApp(ops.Program, 0, 100, ep)
			require.NoError(t, err)
			require.True(t, pass)
			delta := ep.TxnGroup[0].EvalDelta
			require.Empty(t, delta.GlobalDelta)
			expLocal := 1
			if name == "read" {
				expLocal = 0
			}
			require.Len(t, delta.LocalDeltas, expLocal)
		})
	}
}

func TestAppLocalStateReadWrite(t *testing.T) {
	partitiontest.PartitionTest(t)
	t.Parallel()

	txn := makeSampleAppl(100)
	ep := defaultEvalParams(txn)
	ledger := NewLedger(
		map[basics.Address]uint64{
			txn.Txn.Sender: 1,
		},
	)
	ep.Ledger = ledger
	ledger.NewApp(txn.Txn.Sender, 100, basics.AppParams{})
	ledger.NewLocals(txn.Txn.Sender, 100)

	// write int and bytes values
	source := `int 0 // account
byte 0x414c474f      // key "ALGO"
int 0x77             // value
app_local_put
int 0 				 // account
byte 0x414c474f41    // key "ALGOA"
byte 0x414c474f      // value
app_local_put
int 0                // account
int 100              // app id
byte 0x414c474f41    // key "ALGOA"
app_local_get_ex
bnz exist
err
exist:
byte 0x414c474f
==
int 0                // account
int 100              // app id
byte 0x414c474f      // key "ALGO"
app_local_get_ex
bnz exist2
err
exist2:
int 0x77
==
&&
`
	delta := testApp(t, source, ep)
	require.Empty(t, delta.GlobalDelta)
	require.Len(t, delta.LocalDeltas, 1)

	require.Len(t, delta.LocalDeltas[0], 2)
	vd := delta.LocalDeltas[0]["ALGO"]
	require.Equal(t, basics.SetUintAction, vd.Action)
	require.Equal(t, uint64(0x77), vd.Uint)

	vd = delta.LocalDeltas[0]["ALGOA"]
	require.Equal(t, basics.SetBytesAction, vd.Action)
	require.Equal(t, "ALGO", vd.Bytes)

	// write same value without writing, expect no local delta
	source = `int 0  // account
byte 0x414c474f       // key
int 0x77              // value
app_local_put
int 0                 // account
int 100               // app id
byte 0x414c474f       // key
app_local_get_ex
bnz exist
err
exist:
int 0x77
==
`
	ledger.Reset()
	ledger.NoLocal(txn.Txn.Sender, 100, "ALGOA")
	ledger.NoLocal(txn.Txn.Sender, 100, "ALGO")

	algoValue := basics.TealValue{Type: basics.TealUintType, Uint: 0x77}
	ledger.NewLocal(txn.Txn.Sender, 100, "ALGO", algoValue)

	delta = testApp(t, source, ep)
	require.Empty(t, delta.GlobalDelta)
	require.Empty(t, delta.LocalDeltas)

	// write same value after reading, expect no local delta
	source = `int 0  // account
int 100              // app id
byte 0x414c474f      // key
app_local_get_ex
bnz exist
err
exist:
int 0                // account
byte 0x414c474f      // key
int 0x77             // value
app_local_put
int 0                // account
int 100              // app id
byte 0x414c474f      // key
app_local_get_ex
bnz exist2
err
exist2:
==
`
	ledger.Reset()
	ledger.NewLocal(txn.Txn.Sender, 100, "ALGO", algoValue)
	ledger.NoLocal(txn.Txn.Sender, 100, "ALGOA")

	delta = testApp(t, source, ep)
	require.Empty(t, delta.GlobalDelta)
	require.Empty(t, delta.LocalDeltas)

	// write a value and expect local delta change
	source = `int 0  // account
byte 0x414c474f41    // key "ALGOA"
int 0x78             // value
app_local_put
int 1
`
	ledger.Reset()
	ledger.NewLocal(txn.Txn.Sender, 100, "ALGO", algoValue)
	ledger.NoLocal(txn.Txn.Sender, 100, "ALGOA")

	delta = testApp(t, source, ep)
	require.Empty(t, delta.GlobalDelta)
	require.Len(t, delta.LocalDeltas, 1)
	require.Len(t, delta.LocalDeltas[0], 1)
	vd = delta.LocalDeltas[0]["ALGOA"]
	require.Equal(t, basics.SetUintAction, vd.Action)
	require.Equal(t, uint64(0x78), vd.Uint)

	// write a value to existing key and expect delta change and reading the new value
	source = `int 0  // account
byte 0x414c474f      // key "ALGO"
int 0x78             // value
app_local_put
int 0                // account
int 100              // app id
byte 0x414c474f      // key "ALGO"
app_local_get_ex
bnz exist
err
exist:
int 0x78
==
`
	ledger.Reset()
	ledger.NewLocal(txn.Txn.Sender, 100, "ALGO", algoValue)
	ledger.NoLocal(txn.Txn.Sender, 100, "ALGOA")

	delta = testApp(t, source, ep)
	require.Empty(t, delta.GlobalDelta)
	require.Len(t, delta.LocalDeltas, 1)
	require.Len(t, delta.LocalDeltas[0], 1)
	vd = delta.LocalDeltas[0]["ALGO"]
	require.Equal(t, basics.SetUintAction, vd.Action)
	require.Equal(t, uint64(0x78), vd.Uint)

	// write a value after read and expect delta change
	source = `int 0  // account
int 100              // app id
byte 0x414c474f      // key "ALGO"
app_local_get_ex
bnz exist
err
exist:
int 0  				 // account
byte 0x414c474f      // key "ALGO"
int 0x78             // value
app_local_put
`
	ledger.Reset()
	ledger.NewLocal(txn.Txn.Sender, 100, "ALGO", algoValue)
	ledger.NoLocal(txn.Txn.Sender, 100, "ALGOA")

	delta = testApp(t, source, ep)
	require.Empty(t, delta.GlobalDelta)
	require.Len(t, delta.LocalDeltas, 1)
	require.Len(t, delta.LocalDeltas[0], 1)
	vd = delta.LocalDeltas[0]["ALGO"]
	require.Equal(t, basics.SetUintAction, vd.Action)
	require.Equal(t, uint64(0x78), vd.Uint)

	// write a few values and expect delta change only for unique changed
	source = `int 0  // account
byte 0x414c474f      // key "ALGO"
int 0x77             // value
app_local_put
int 0                // account
byte 0x414c474f      // key "ALGO"
int 0x78             // value
app_local_put
int 0                // account
byte 0x414c474f41    // key "ALGOA"
int 0x78             // value
app_local_put
int 1                // account
byte 0x414c474f      // key "ALGO"
int 0x79             // value
app_local_put
int 1
`
	ledger.Reset()
	ledger.NewLocal(txn.Txn.Sender, 100, "ALGO", algoValue)
	ledger.NoLocal(txn.Txn.Sender, 100, "ALGOA")

	ledger.NewAccount(txn.Txn.Receiver, 500)
	ledger.NewLocals(txn.Txn.Receiver, 100)

	delta = testApp(t, source, ep)
	require.Empty(t, delta.GlobalDelta)
	require.Len(t, delta.LocalDeltas, 2)
	require.Len(t, delta.LocalDeltas[0], 2)
	require.Len(t, delta.LocalDeltas[1], 1)
	vd = delta.LocalDeltas[0]["ALGO"]
	require.Equal(t, basics.SetUintAction, vd.Action)
	require.Equal(t, uint64(0x78), vd.Uint)

	vd = delta.LocalDeltas[0]["ALGOA"]
	require.Equal(t, basics.SetUintAction, vd.Action)
	require.Equal(t, uint64(0x78), vd.Uint)

	vd = delta.LocalDeltas[1]["ALGO"]
	require.Equal(t, basics.SetUintAction, vd.Action)
	require.Equal(t, uint64(0x79), vd.Uint)
}

func TestAppGlobalReadWriteDeleteErrors(t *testing.T) {
	partitiontest.PartitionTest(t)

	t.Parallel()

	sourceRead := `int 0
byte 0x414c474f  // key "ALGO"
app_global_get_ex
bnz ok
err
ok:
int 0x77
==
`
	sourceReadSimple := `byte 0x414c474f  // key "ALGO"
app_global_get
int 0x77
==
`

	sourceWrite := `byte 0x414c474f  // key "ALGO"
int 100
app_global_put
int 1
`
	sourceDelete := `byte 0x414c474f  // key "ALGO"
app_global_del
int 1
`
	tests := map[string]string{
		"read":   sourceRead,
		"reads":  sourceReadSimple,
		"write":  sourceWrite,
		"delete": sourceDelete,
	}
	for name, source := range tests {
		t.Run(fmt.Sprintf("test=%s", name), func(t *testing.T) {
			ops, err := AssembleStringWithVersion(source, AssemblerMaxVersion)
			require.NoError(t, err)

			ep, txn, ledger := makeSampleEnv()
			txn.ApplicationID = basics.AppIndex(100)
			testAppBytes(t, ops.Program, ep, "no such app")

			ledger.NewApp(txn.Sender, 100, makeApp(0, 0, 1, 0))

			// a special test for read
			if name == "read" {
				testAppBytes(t, ops.Program, ep, "err opcode") // no such key
			}
			ledger.NewGlobal(100, "ALGO", basics.TealValue{Type: basics.TealUintType, Uint: 0x77})

			ledger.Reset()

			delta := testAppBytes(t, ops.Program, ep)
			require.Empty(t, delta.LocalDeltas)
		})
	}
}

func TestAppGlobalReadWrite(t *testing.T) {
	partitiontest.PartitionTest(t)

	t.Parallel()

	// check writing ints and bytes
	source := `byte 0x414c474f  // key "ALGO"
int 0x77						// value
app_global_put
byte 0x414c474f41  // key "ALGOA"
byte 0x414c474f    // value
app_global_put
// check simple
byte 0x414c474f41  // key "ALGOA"
app_global_get
byte 0x414c474f
==
// check generic with alias
int 0 // current app id alias
byte 0x414c474f41  // key "ALGOA"
app_global_get_ex
bnz ok
err
ok:
byte 0x414c474f
==
&&
// check generic with exact app id
int 1 // ForeignApps index - current app
byte 0x414c474f41  // key "ALGOA"
app_global_get_ex
bnz ok1
err
ok1:
byte 0x414c474f
==
&&
// check simple
byte 0x414c474f
app_global_get
int 0x77
==
&&
// check generic with alias
int 0 // ForeignApps index - current app
byte 0x414c474f
app_global_get_ex
bnz ok2
err
ok2:
int 0x77
==
&&
// check generic with exact app id
int 1 // ForeignApps index - current app
byte 0x414c474f
app_global_get_ex
bnz ok3
err
ok3:
int 0x77
==
&&
`
	txn := makeSampleAppl(100)
	txn.Txn.ForeignApps = []basics.AppIndex{txn.Txn.ApplicationID}
	ep := defaultEvalParams(txn)
	ledger := NewLedger(
		map[basics.Address]uint64{
			txn.Txn.Sender: 1,
		},
	)
	ep.Ledger = ledger
	ledger.NewApp(txn.Txn.Sender, 100, basics.AppParams{})

	delta := testApp(t, source, ep)

	require.Len(t, delta.GlobalDelta, 2)
	require.Empty(t, delta.LocalDeltas)

	vd := delta.GlobalDelta["ALGO"]
	require.Equal(t, basics.SetUintAction, vd.Action)
	require.Equal(t, uint64(0x77), vd.Uint)

	vd = delta.GlobalDelta["ALGOA"]
	require.Equal(t, basics.SetBytesAction, vd.Action)
	require.Equal(t, "ALGO", vd.Bytes)

	// write existing value before read
	source = `byte 0x414c474f  // key "ALGO"
int 0x77						// value
app_global_put
byte 0x414c474f
app_global_get
int 0x77
==
`
	ledger.Reset()
	ledger.NoGlobal(100, "ALGOA")
	ledger.NoGlobal(100, "ALGO")

	algoValue := basics.TealValue{Type: basics.TealUintType, Uint: 0x77}
	ledger.NewGlobal(100, "ALGO", algoValue)

	delta = testApp(t, source, ep)
	require.Empty(t, delta.GlobalDelta)
	require.Empty(t, delta.LocalDeltas)

	// write existing value after read
	source = `int 0
byte 0x414c474f
app_global_get_ex
bnz ok
err
ok:
pop
byte 0x414c474f
int 0x77
app_global_put
byte 0x414c474f
app_global_get
int 0x77
==
`
	ledger.Reset()
	ledger.NoGlobal(100, "ALGOA")
	ledger.NewGlobal(100, "ALGO", algoValue)

	delta = testApp(t, source, ep)
	require.Empty(t, delta.GlobalDelta)
	require.Empty(t, delta.LocalDeltas)

	// write new values after and before read
	source = `int 0
byte 0x414c474f
app_global_get_ex
bnz ok
err
ok:
pop
byte 0x414c474f
int 0x78
app_global_put
int 0
byte 0x414c474f
app_global_get_ex
bnz ok2
err
ok2:
int 0x78
==
byte 0x414c474f41
byte 0x414c474f
app_global_put
int 0
byte 0x414c474f41
app_global_get_ex
bnz ok3
err
ok3:
byte 0x414c474f
==
&&
`
	ledger.Reset()
	ledger.NoGlobal(100, "ALGOA")
	ledger.NewGlobal(100, "ALGO", algoValue)

	delta = testApp(t, source, ep)

	require.Len(t, delta.GlobalDelta, 2)
	require.Empty(t, delta.LocalDeltas)

	vd = delta.GlobalDelta["ALGO"]
	require.Equal(t, basics.SetUintAction, vd.Action)
	require.Equal(t, uint64(0x78), vd.Uint)

	vd = delta.GlobalDelta["ALGOA"]
	require.Equal(t, basics.SetBytesAction, vd.Action)
	require.Equal(t, "ALGO", vd.Bytes)
}

func TestAppGlobalReadOtherApp(t *testing.T) {
	partitiontest.PartitionTest(t)

	t.Parallel()
	source := `int 2 // ForeignApps index
byte "mykey1"
app_global_get_ex
bz ok1
err
ok1:
pop
int 2 // ForeignApps index
byte "mykey"
app_global_get_ex
bnz ok2
err
ok2:
byte "myval"
==
`

	ep, txn, ledger := makeSampleEnv()
	txn.ApplicationID = 100
	txn.ForeignApps = []basics.AppIndex{txn.ApplicationID, 101}
	ledger.NewAccount(txn.Sender, 1)
	ledger.NewApp(txn.Sender, 100, basics.AppParams{})

	delta := testApp(t, source, ep, "no such app")
	require.Empty(t, delta.GlobalDelta)
	require.Empty(t, delta.LocalDeltas)

	ledger.NewApp(txn.Receiver, 101, basics.AppParams{})
	ledger.NewApp(txn.Receiver, 100, basics.AppParams{}) // this keeps current app id = 100
	algoValue := basics.TealValue{Type: basics.TealBytesType, Bytes: "myval"}
	ledger.NewGlobal(101, "mykey", algoValue)

	delta = testApp(t, source, ep)
	require.Empty(t, delta.GlobalDelta)
	require.Empty(t, delta.LocalDeltas)
}

func TestBlankKey(t *testing.T) {
	partitiontest.PartitionTest(t)

	t.Parallel()
	source := `
byte ""
app_global_get
int 0
==
assert

byte ""
int 7
app_global_put

byte ""
app_global_get
int 7
==
`
	txn := makeSampleAppl(100)
	ep := defaultEvalParams(txn)
	ledger := NewLedger(
		map[basics.Address]uint64{
			txn.Txn.Sender: 1,
		},
	)
	ep.Ledger = ledger
	ledger.NewApp(txn.Txn.Sender, 100, basics.AppParams{})

	delta := testApp(t, source, ep)
	require.Empty(t, delta.LocalDeltas)
}

func TestAppGlobalDelete(t *testing.T) {
	partitiontest.PartitionTest(t)
	t.Parallel()

	// check write/delete/read
	source := `byte 0x414c474f  // key "ALGO"
int 0x77						// value
app_global_put
byte 0x414c474f41  // key "ALGOA"
byte 0x414c474f
app_global_put
byte 0x414c474f
app_global_del
byte 0x414c474f41
app_global_del
int 0
byte 0x414c474f
app_global_get_ex
bnz error
int 0
byte 0x414c474f41
app_global_get_ex
bnz error
==
bnz ok
error:
err
ok:
int 1
`
	ep, txn, ledger := makeSampleEnv()
	ledger.NewAccount(txn.Sender, 1)
	txn.ApplicationID = 100
	ledger.NewApp(txn.Sender, 100, basics.AppParams{})

	delta := testApp(t, source, ep)
	require.Len(t, delta.GlobalDelta, 2)
	require.Empty(t, delta.LocalDeltas)

	ledger.Reset()
	ledger.NoGlobal(100, "ALGOA")
	ledger.NoGlobal(100, "ALGO")

	algoValue := basics.TealValue{Type: basics.TealUintType, Uint: 0x77}
	ledger.NewGlobal(100, "ALGO", algoValue)

	// check delete existing
	source = `byte 0x414c474f   // key "ALGO"
app_global_del
int 1
byte 0x414c474f
app_global_get_ex
==  // two zeros
`
	txn.ForeignApps = []basics.AppIndex{txn.ApplicationID}
	delta = testApp(t, source, ep)
	require.Len(t, delta.GlobalDelta, 1)
	vd := delta.GlobalDelta["ALGO"]
	require.Equal(t, basics.DeleteAction, vd.Action)
	require.Equal(t, uint64(0), vd.Uint)
	require.Equal(t, "", vd.Bytes)
	require.Equal(t, 0, len(delta.LocalDeltas))

	ledger.Reset()
	ledger.NoGlobal(100, "ALGOA")
	ledger.NoGlobal(100, "ALGO")

	ledger.NewGlobal(100, "ALGO", algoValue)

	// check delete and write non-existing
	source = `byte 0x414c474f41   // key "ALGOA"
app_global_del
int 0
byte 0x414c474f41
app_global_get_ex
==  // two zeros
byte 0x414c474f41
int 0x78
app_global_put
`
	delta = testApp(t, source, ep)
	require.Len(t, delta.GlobalDelta, 1)
	vd = delta.GlobalDelta["ALGOA"]
	require.Equal(t, basics.SetUintAction, vd.Action)
	require.Equal(t, uint64(0x78), vd.Uint)
	require.Equal(t, "", vd.Bytes)
	require.Empty(t, delta.LocalDeltas)

	ledger.Reset()
	ledger.NoGlobal(100, "ALGOA")
	ledger.NoGlobal(100, "ALGO")

	ledger.NewGlobal(100, "ALGO", algoValue)

	// check delete and write existing
	source = `byte 0x414c474f   // key "ALGO"
app_global_del
byte 0x414c474f
int 0x78
app_global_put
int 1
`
	delta = testApp(t, source, ep)
	require.Len(t, delta.GlobalDelta, 1)
	vd = delta.GlobalDelta["ALGO"]
	require.Equal(t, basics.SetUintAction, vd.Action)
	require.Empty(t, delta.LocalDeltas)

	ledger.Reset()
	ledger.Reset()
	ledger.NoGlobal(100, "ALGOA")
	ledger.NoGlobal(100, "ALGO")

	ledger.NewGlobal(100, "ALGO", algoValue)

	// check delete,write,delete existing
	source = `byte 0x414c474f   // key "ALGO"
app_global_del
byte 0x414c474f
int 0x78
app_global_put
byte 0x414c474f
app_global_del
int 1
`
	delta = testApp(t, source, ep)
	require.Len(t, delta.GlobalDelta, 1)
	vd = delta.GlobalDelta["ALGO"]
	require.Equal(t, basics.DeleteAction, vd.Action)
	require.Empty(t, delta.LocalDeltas)

	ledger.Reset()
	ledger.Reset()
	ledger.NoGlobal(100, "ALGOA")
	ledger.NoGlobal(100, "ALGO")

	ledger.NewGlobal(100, "ALGO", algoValue)

	// check delete, write, delete non-existing
	source = `byte 0x414c474f41   // key "ALGOA"
app_global_del
byte 0x414c474f41
int 0x78
app_global_put
byte 0x414c474f41
app_global_del
int 1
`
	delta = testApp(t, source, ep)
	require.Len(t, delta.GlobalDelta, 1)
	require.Len(t, delta.LocalDeltas, 0)
}

func TestAppLocalDelete(t *testing.T) {
	partitiontest.PartitionTest(t)
	t.Parallel()

	// check write/delete/read
	source := `int 0 // sender
byte 0x414c474f       // key "ALGO"
int 0x77              // value
app_local_put
int 1
byte 0x414c474f41     // key "ALGOA"
byte 0x414c474f
app_local_put
int 0 // sender
byte 0x414c474f
app_local_del
int 1
byte 0x414c474f41
app_local_del
int 0 // sender
int 0 // app
byte 0x414c474f
app_local_get_ex
bnz error
int 1
int 100
byte 0x414c474f41
app_local_get_ex
bnz error
==
bnz ok
error:
err
ok:
int 1
`
	txn := makeSampleAppl(100)
	ep := defaultEvalParams(txn)
	ledger := NewLedger(
		map[basics.Address]uint64{
			txn.Txn.Sender: 1,
		},
	)
	ep.Ledger = ledger
	ledger.NewApp(txn.Txn.Sender, 100, basics.AppParams{})
	ledger.NewLocals(txn.Txn.Sender, 100)
	ledger.NewAccount(txn.Txn.Receiver, 1)
	ledger.NewLocals(txn.Txn.Receiver, 100)

	ep.Trace = &strings.Builder{}

	delta := testApp(t, source, ep)
	require.Equal(t, 0, len(delta.GlobalDelta))
	require.Equal(t, 2, len(delta.LocalDeltas))

	ledger.Reset()
	// test that app_local_put and _app_local_del can use byte addresses
	delta = testApp(t, strings.Replace(source, "int 0 // sender", "byte \"aoeuiaoeuiaoeuiaoeuiaoeuiaoeui00\"", -1), ep)
	// But won't even compile in old teal
	testProg(t, strings.Replace(source, "int 0 // sender", "byte \"aoeuiaoeuiaoeuiaoeuiaoeuiaoeui00\"", -1), directRefEnabledVersion-1,
		Expect{4, "app_local_put arg 0 wanted..."}, Expect{11, "app_local_del arg 0 wanted..."})
	require.Equal(t, 0, len(delta.GlobalDelta))
	require.Equal(t, 2, len(delta.LocalDeltas))

	ledger.Reset()
	ledger.NoLocal(txn.Txn.Sender, 100, "ALGOA")
	ledger.NoLocal(txn.Txn.Sender, 100, "ALGO")
	ledger.NoLocal(txn.Txn.Receiver, 100, "ALGOA")
	ledger.NoLocal(txn.Txn.Receiver, 100, "ALGO")

	algoValue := basics.TealValue{Type: basics.TealUintType, Uint: 0x77}
	ledger.NewLocal(txn.Txn.Sender, 100, "ALGO", algoValue)

	// check delete existing
	source = `int 0  // account
byte 0x414c474f      // key "ALGO"
app_local_del
int 0
int 100
byte 0x414c474f
app_local_get_ex
==  // two zeros
`

	delta = testApp(t, source, ep)
	require.Equal(t, 0, len(delta.GlobalDelta))
	require.Equal(t, 1, len(delta.LocalDeltas))
	vd := delta.LocalDeltas[0]["ALGO"]
	require.Equal(t, basics.DeleteAction, vd.Action)
	require.Equal(t, uint64(0), vd.Uint)
	require.Equal(t, "", vd.Bytes)

	ledger.Reset()
	ledger.NoLocal(txn.Txn.Sender, 100, "ALGOA")
	ledger.NoLocal(txn.Txn.Sender, 100, "ALGO")

	ledger.NewLocal(txn.Txn.Sender, 100, "ALGO", algoValue)

	// check delete and write non-existing
	source = `int 0  // account
byte 0x414c474f41    // key "ALGOA"
app_local_del
int 0
int 0
byte 0x414c474f41
app_local_get_ex
==  // two zeros
int 0
byte 0x414c474f41
int 0x78
app_local_put
`
	delta = testApp(t, source, ep)
	require.Equal(t, 0, len(delta.GlobalDelta))
	require.Equal(t, 1, len(delta.LocalDeltas))
	vd = delta.LocalDeltas[0]["ALGOA"]
	require.Equal(t, basics.SetUintAction, vd.Action)
	require.Equal(t, uint64(0x78), vd.Uint)
	require.Equal(t, "", vd.Bytes)

	ledger.Reset()
	ledger.NoLocal(txn.Txn.Sender, 100, "ALGOA")
	ledger.NoLocal(txn.Txn.Sender, 100, "ALGO")

	ledger.NewLocal(txn.Txn.Sender, 100, "ALGO", algoValue)

	// check delete and write existing
	source = `int 0   // account
byte 0x414c474f       // key "ALGO"
app_local_del
int 0
byte 0x414c474f
int 0x78
app_local_put
int 1
`
	delta = testApp(t, source, ep)
	require.Equal(t, 0, len(delta.GlobalDelta))
	require.Equal(t, 1, len(delta.LocalDeltas))
	vd = delta.LocalDeltas[0]["ALGO"]
	require.Equal(t, basics.SetUintAction, vd.Action)
	require.Equal(t, uint64(0x78), vd.Uint)
	require.Equal(t, "", vd.Bytes)

	ledger.Reset()
	ledger.NoLocal(txn.Txn.Sender, 100, "ALGOA")
	ledger.NoLocal(txn.Txn.Sender, 100, "ALGO")

	ledger.NewLocal(txn.Txn.Sender, 100, "ALGO", algoValue)

	// check delete,write,delete existing
	source = `int 0  // account
byte 0x414c474f      // key "ALGO"
app_local_del
int 0
byte 0x414c474f
int 0x78
app_local_put
int 0
byte 0x414c474f
app_local_del
int 1
`
	delta = testApp(t, source, ep)
	require.Equal(t, 0, len(delta.GlobalDelta))
	require.Equal(t, 1, len(delta.LocalDeltas))
	vd = delta.LocalDeltas[0]["ALGO"]
	require.Equal(t, basics.DeleteAction, vd.Action)
	require.Equal(t, uint64(0), vd.Uint)
	require.Equal(t, "", vd.Bytes)

	ledger.Reset()
	ledger.NoLocal(txn.Txn.Sender, 100, "ALGOA")
	ledger.NoLocal(txn.Txn.Sender, 100, "ALGO")

	ledger.NewLocal(txn.Txn.Sender, 100, "ALGO", algoValue)

	// check delete, write, delete non-existing
	source = `int 0  // account
byte 0x414c474f41    // key "ALGOA"
app_local_del
int 0
byte 0x414c474f41
int 0x78
app_local_put
int 0
byte 0x414c474f41
app_local_del
int 1
`
	delta = testApp(t, source, ep)
	require.Equal(t, 0, len(delta.GlobalDelta))
	require.Equal(t, 1, len(delta.LocalDeltas))
	require.Equal(t, 1, len(delta.LocalDeltas[0]))
}

func TestEnumFieldErrors(t *testing.T) {
	partitiontest.PartitionTest(t)
	// t.Parallel() NO! manipulates globalFieldSpecs

	source := `txn Amount`
	origSpec := txnFieldSpecs[Amount]
	changed := origSpec
	changed.ftype = StackBytes
	txnFieldSpecs[Amount] = changed
	defer func() {
		txnFieldSpecs[Amount] = origSpec
	}()

	testLogic(t, source, AssemblerMaxVersion, defaultEvalParams(), "Amount expected field type is []byte but got uint64")
	testApp(t, source, defaultEvalParams(), "Amount expected field type is []byte but got uint64")

	source = `global MinTxnFee`

	origMinTxnFs := globalFieldSpecs[MinTxnFee]
	badMinTxnFs := origMinTxnFs
	badMinTxnFs.ftype = StackBytes
	globalFieldSpecs[MinTxnFee] = badMinTxnFs
	defer func() {
		globalFieldSpecs[MinTxnFee] = origMinTxnFs
	}()

	testLogic(t, source, AssemblerMaxVersion, defaultEvalParams(), "MinTxnFee expected field type is []byte but got uint64")
	testApp(t, source, defaultEvalParams(), "MinTxnFee expected field type is []byte but got uint64")

	ep, tx, ledger := makeSampleEnv()
	ledger.NewAccount(tx.Sender, 1)
	params := basics.AssetParams{
		Total:         1000,
		Decimals:      2,
		DefaultFrozen: false,
		UnitName:      "ALGO",
		AssetName:     "",
		URL:           string(protocol.PaymentTx),
		Manager:       tx.Sender,
		Reserve:       tx.Receiver,
		Freeze:        tx.Receiver,
		Clawback:      tx.Receiver,
	}
	ledger.NewAsset(tx.Sender, 55, params)

	source = `int 0
int 55
asset_holding_get AssetBalance
assert
`
	origBalanceFs := assetHoldingFieldSpecs[AssetBalance]
	badBalanceFs := origBalanceFs
	badBalanceFs.ftype = StackBytes
	assetHoldingFieldSpecs[AssetBalance] = badBalanceFs
	defer func() {
		assetHoldingFieldSpecs[AssetBalance] = origBalanceFs
	}()

	testApp(t, source, ep, "AssetBalance expected field type is []byte but got uint64")

	source = `int 0
asset_params_get AssetTotal
assert
`
	origTotalFs := assetParamsFieldSpecs[AssetTotal]
	badTotalFs := origTotalFs
	badTotalFs.ftype = StackBytes
	assetParamsFieldSpecs[AssetTotal] = badTotalFs
	defer func() {
		assetParamsFieldSpecs[AssetTotal] = origTotalFs
	}()

	testApp(t, source, ep, "AssetTotal expected field type is []byte but got uint64")
}

func TestReturnTypes(t *testing.T) {
	partitiontest.PartitionTest(t)
	t.Parallel()

	// Ensure all opcodes return values they are supposed to according to the OpSpecs table
	typeToArg := map[StackType]string{
		StackUint64: "int 1\n",
		StackAny:    "int 1\n",
		StackBytes:  "byte 0x33343536\n", // Which is the string "3456"
	}
	ep, tx, ledger := makeSampleEnv()

	tx.Type = protocol.ApplicationCallTx
	tx.ApplicationID = 1
	tx.ForeignApps = []basics.AppIndex{tx.ApplicationID}
	tx.ForeignAssets = []basics.AssetIndex{basics.AssetIndex(1), basics.AssetIndex(1)}
	tx.Boxes = []transactions.BoxRef{{
		Name: []byte("3456"),
	}}
	ep.TxnGroup[0].Lsig.Args = [][]byte{
		[]byte("aoeu"),
		[]byte("aoeu"),
		[]byte("aoeu2"),
		[]byte("aoeu3"),
	}
	// We are going to run with GroupIndex=1, so make tx1 interesting too (so
	// txn can look at things)
	ep.TxnGroup[1] = ep.TxnGroup[0]

	ep.pastScratch[0] = &scratchSpace{} // for gload
	ledger.NewAccount(tx.Sender, 1)
	params := basics.AssetParams{
		Total:         1000,
		Decimals:      2,
		DefaultFrozen: false,
		UnitName:      "ALGO",
		AssetName:     "",
		URL:           string(protocol.PaymentTx),
		Manager:       tx.Sender,
		Reserve:       tx.Receiver,
		Freeze:        tx.Receiver,
		Clawback:      tx.Receiver,
	}
	ledger.NewAsset(tx.Sender, 1, params)
	ledger.NewApp(tx.Sender, 1, basics.AppParams{})
	ledger.NewAccount(tx.Receiver, 1000000)
	ledger.NewLocals(tx.Receiver, 1)
	key, err := hex.DecodeString("33343536")
	require.NoError(t, err)
	algoValue := basics.TealValue{Type: basics.TealUintType, Uint: 0x77}
	ledger.NewLocal(tx.Receiver, 1, string(key), algoValue)
	ledger.NewAccount(appAddr(1), 1000000)

	// We try to form a snippet that will test every opcode, by sandwiching it
	// between arguments that correspond to the opcode's input types, and then
	// check to see if the proper output types end up on the stack.  But many
	// opcodes require more specific inputs than a constant string or the number
	// 1 for ints.  Defaults are also supplied for immediate arguments.  For
	// opcodes that need to set up their own stack inputs, a ": at the front of
	// the string means "start with an empty stack".
	specialCmd := map[string]string{
		"txn":               "txn Sender",
		"txna":              "txna ApplicationArgs 0",
		"gtxn":              "gtxn 0 Sender",
		"gtxna":             "gtxna 0 ApplicationArgs 0",
		"global":            "global MinTxnFee",
		"gaids":             ": int 0; gaids",
		"gloads":            ": int 0; gloads 0",       // Needs txn index = 0 to work
		"gloadss":           ": int 0; int 1; gloadss", // Needs txn index = 0 to work
		"intc":              "intcblock 0; intc 0",
		"intc_0":            "intcblock 0; intc_0",
		"intc_1":            "intcblock 0 0; intc_1",
		"intc_2":            "intcblock 0 0 0; intc_2",
		"intc_3":            "intcblock 0 0 0 0; intc_3",
		"bytec":             "bytecblock 0x32; bytec 0",
		"bytec_0":           "bytecblock 0x32; bytec_0",
		"bytec_1":           "bytecblock 0x32 0x33; bytec_1",
		"bytec_2":           "bytecblock 0x32 0x33 0x34; bytec_2",
		"bytec_3":           "bytecblock 0x32 0x33 0x34 0x35; bytec_3",
		"substring":         "substring 0 2",
		"extract_uint32":    ": byte 0x0102030405; int 1; extract_uint32",
		"extract_uint64":    ": byte 0x010203040506070809; int 1; extract_uint64",
		"replace2":          ": byte 0x0102030405; byte 0x0809; replace2 2",
		"replace3":          ": byte 0x0102030405; int 2; byte 0x0809; replace3",
		"asset_params_get":  "asset_params_get AssetUnitName",
		"asset_holding_get": "asset_holding_get AssetBalance",
		"gtxns":             "gtxns Sender",
		"gtxnsa":            ": int 0; gtxnsa ApplicationArgs 0",
		"app_params_get":    "app_params_get AppGlobalNumUint",
		"acct_params_get":   "acct_params_get AcctMinBalance",
		"extract":           "extract 0 2",
		"txnas":             "txnas ApplicationArgs",
		"gtxnas":            "gtxnas 0 ApplicationArgs",
		"gtxnsas":           ": int 0; int 0; gtxnsas ApplicationArgs",
		"divw":              ": int 1; int 2; int 3; divw",

		"itxn_field":  "itxn_begin; itxn_field TypeEnum",
		"itxn_next":   "itxn_begin; int pay; itxn_field TypeEnum; itxn_next",
		"itxn_submit": "itxn_begin; int pay; itxn_field TypeEnum; itxn_submit",
		"itxn":        "itxn_begin; int pay; itxn_field TypeEnum; itxn_submit; itxn CreatedAssetID",
		"itxna":       "itxn_begin; int pay; itxn_field TypeEnum; itxn_submit; itxna Accounts 0",
		"itxnas":      ": itxn_begin; int pay; itxn_field TypeEnum; itxn_submit; int 0; itxnas Accounts",
		"gitxn":       "itxn_begin; int pay; itxn_field TypeEnum; itxn_submit; gitxn 0 Sender",
		"gitxna":      "itxn_begin; int pay; itxn_field TypeEnum; itxn_submit; gitxna 0 Accounts 0",
		"gitxnas":     ": itxn_begin; int pay; itxn_field TypeEnum; itxn_submit; int 0; gitxnas 0 Accounts",

		"base64_decode": `: byte "YWJjMTIzIT8kKiYoKSctPUB+"; base64_decode StdEncoding`,
		"json_ref":      `: byte "{\"k\": 7}"; byte "k"; json_ref JSONUint64`,

		"block": "block BlkSeed",
	}

	/* Make sure the specialCmd tests the opcode in question */
	for opcode, cmd := range specialCmd {
		assert.Contains(t, cmd, opcode)
	}

	// these have strange stack semantics or require special input data /
	// context, so they must be tested separately
	skipCmd := map[string]bool{
		"retsub": true,
		"err":    true,
		"return": true,

		"ed25519verify":       true,
		"ed25519verify_bare":  true,
		"ecdsa_verify":        true,
		"ecdsa_pk_recover":    true,
		"ecdsa_pk_decompress": true,

		"vrf_verify": true,

		"bn256_add":        true,
		"bn256_scalar_mul": true,
		"bn256_pairing":    true,

		// It's too annoying to set things up for them to work in this context.
		// Tested in box_test.go
		"box_create":  true,
		"box_extract": true,
		"box_replace": true,
		"box_del":     true,
	}

	byName := OpsByName[LogicVersion]
	for _, m := range []runMode{modeSig, modeApp} {
		for name, spec := range byName {
			// Only try an opcode in its modes
			if (m & spec.Modes) == 0 {
				continue
			}
			if skipCmd[name] {
				continue
			}
			t.Run(fmt.Sprintf("mode=%s,opcode=%s", m, name), func(t *testing.T) {
				provideStackInput := true
				cmd := name
				if special, ok := specialCmd[name]; ok {
					if strings.HasPrefix(special, ":") {
						cmd = special[1:]
						provideStackInput = false
					} else {
						cmd = special
					}
				} else {
					for _, imm := range spec.OpDetails.Immediates {
						switch imm.kind {
						case immByte:
							cmd += " 0"
						case immInt:
							cmd += " 10"
						case immInts:
							cmd += " 11 12 13"
						case immBytes:
							cmd += " 0x123456"
						case immBytess:
							cmd += " 0x12 0x34 0x56"
						case immLabel:
							cmd += " done; done: ;"
						default:
							require.Fail(t, "bad immediate", "%s", imm)
						}
					}
				}
				var sb strings.Builder
				if provideStackInput {
					for _, t := range spec.Arg.Types {
						sb.WriteString(typeToArg[t])
					}
				}
				sb.WriteString(cmd + "\n")
				ops := testProg(t, sb.String(), AssemblerMaxVersion)

				ep.reset()                          // for Trace and budget isolation
				ep.pastScratch[0] = &scratchSpace{} // for gload

				cx := EvalContext{
					EvalParams:   ep,
					runModeFlags: m,
					groupIndex:   1,
					txn:          &ep.TxnGroup[1],
					appID:        1,
				}

				// These set conditions for some ops that examine the group.
				// This convinces them all to work.  Revisit.
				cx.TxnGroup[0].ConfigAsset = 100

				// These little programs need not pass. Since the returned stack
				// is checked for typing, we can't get hung up on whether it is
				// exactly one positive int. But if it fails for any *other*
				// reason, we're not doing a good test.
				_, err := eval(ops.Program, &cx)
				if err != nil {
					// Allow the kinds of errors we expect, but fail for stuff
					// that indicates the opcode itself failed.
					reason := err.Error()
					if reason != "stack finished with bytes not int" &&
						!strings.HasPrefix(reason, "stack len is") {
						require.NoError(t, err, "%s: %s\n%s", name, err, ep.Trace)
					}
				}
				require.Len(t, cx.stack, len(spec.Return.Types), "%s", ep.Trace)
				for i := 0; i < len(spec.Return.Types); i++ {
					stackType := cx.stack[i].argType()
					retType := spec.Return.Types[i]
					require.True(
						t, typecheck(retType, stackType),
						"%s expected to return %s but actual is %s", spec.Name, retType, stackType,
					)
				}
			})
		}
	}
}

func TestTxnEffects(t *testing.T) {
	partitiontest.PartitionTest(t)
	t.Parallel()
	ep, _, _ := makeSampleEnv()
	// We don't allow the effects fields to see the current or future transactions
	testApp(t, "byte 0x32; log; txn NumLogs; int 1; ==", ep, "txn effects can only be read from past txns")
	testApp(t, "byte 0x32; log; txn Logs 0; byte 0x32; ==", ep, "txn effects can only be read from past txns")
	testApp(t, "byte 0x32; log; txn LastLog; byte 0x32; ==", ep, "txn effects can only be read from past txns")
	testApp(t, "byte 0x32; log; gtxn 0 NumLogs; int 1; ==", ep, "txn effects can only be read from past txns")
	testApp(t, "byte 0x32; log; gtxn 0 Logs 0; byte 0x32; ==", ep, "txn effects can only be read from past txns")
	testApp(t, "byte 0x32; log; gtxn 0 LastLog; byte 0x32; ==", ep, "txn effects can only be read from past txns")

	// Look at the logs of tx 0
	testApps(t, []string{"", "byte 0x32; log; gtxn 0 LastLog; byte 0x; =="}, nil, AssemblerMaxVersion, nil)
	testApps(t, []string{"byte 0x33; log; int 1", "gtxn 0 LastLog; byte 0x33; =="}, nil, AssemblerMaxVersion, nil)
	testApps(t, []string{"byte 0x33; dup; log; log; int 1", "gtxn 0 NumLogs; int 2; =="}, nil, AssemblerMaxVersion, nil)
	testApps(t, []string{"byte 0x37; log; int 1", "gtxn 0 Logs 0; byte 0x37; =="}, nil, AssemblerMaxVersion, nil)
	testApps(t, []string{"byte 0x37; log; int 1", "int 0; gtxnas 0 Logs; byte 0x37; =="}, nil, AssemblerMaxVersion, nil)

	// Look past the logs of tx 0
	testApps(t, []string{"byte 0x37; log; int 1", "gtxna 0 Logs 1; byte 0x37; =="}, nil, AssemblerMaxVersion, nil,
		Expect{1, "invalid Logs index 1"})
	testApps(t, []string{"byte 0x37; log; int 1", "int 6; gtxnas 0 Logs; byte 0x37; =="}, nil, AssemblerMaxVersion, nil,
		Expect{1, "invalid Logs index 6"})
}

func TestRound(t *testing.T) {
	partitiontest.PartitionTest(t)
	t.Parallel()
	ep, _, _ := makeSampleEnv()
	source := "global Round; int 1; >="
	testApp(t, source, ep)
}

func TestLatestTimestamp(t *testing.T) {
	partitiontest.PartitionTest(t)
	t.Parallel()
	ep, _, _ := makeSampleEnv()
	source := "global LatestTimestamp; int 1; >="
	testApp(t, source, ep)
}

func TestBlockSeed(t *testing.T) {
	partitiontest.PartitionTest(t)
	t.Parallel()

	ep, txn, l := makeSampleEnv()

<<<<<<< HEAD
	// makeSampleENv creates txns with fv, lv that don't actually fit the round
	// in l.  Nothing in most tests cares. But the rule for `block` is
	// related to lv and the current round, so we set the fv,lv more
	// realistically.
	txn.FirstValid = l.Round() - 10
	txn.LastValid = l.Round() + 10
=======
	// makeSampleEnv creates txns with fv, lv that don't actually fit the round
	// in l.  Nothing in most tests cares. But the rule for `block` is related
	// to lv and fv, so we set the fv,lv more realistically.
	txn.FirstValid = l.round() - 10
	txn.LastValid = l.round() + 10
>>>>>>> fd488f80

	// Keep in mind that proto.MaxTxnLife is 1500 in the test proto

	// l.round() is 0xffffffff+5 = 4294967300 in test ledger

	// These first two tests show that current-1 is not available now, though a
	// resonable extension is to allow such access for apps (not sigs).
	testApp(t, "int 4294967299; block BlkSeed; len; int 32; ==", ep,
		"not available") // current - 1
	testApp(t, "int 4294967300; block BlkSeed; len; int 32; ==", ep,
		"not available") // can't get current round's blockseed

	testApp(t, "int 4294967300; int 1500; -; block BlkSeed; len; int 32; ==", ep,
		"not available") // 1500 back from current is more than 1500 back from lv
	testApp(t, "int 4294967310; int 1500; -; block BlkSeed; len; int 32; ==", ep) // 1500 back from lv is legal
	testApp(t, "int 4294967310; int 1501; -; block BlkSeed; len; int 32; ==", ep) // 1501 back from lv is legal
	testApp(t, "int 4294967310; int 1502; -; block BlkSeed; len; int 32; ==", ep,
		"not available") // 1501 back from lv is not

	// A little silly, as it only tests the test ledger: ensure samenes and differentness
	testApp(t, "int 0xfffffff0; block BlkSeed; int 0xfffffff0; block BlkSeed; ==", ep)
	testApp(t, "int 0xfffffff0; block BlkSeed; int 0xfffffff1; block BlkSeed; !=", ep)

	// `block` should also work in LogicSigs, to drive home the point, blot out
	// the normal Ledger
	ep.Ledger = nil
	testLogic(t, "int 0xfffffff0; block BlkTimestamp", randomnessVersion, ep)
}

func TestCurrentApplicationID(t *testing.T) {
	partitiontest.PartitionTest(t)
	t.Parallel()
	ep, tx, _ := makeSampleEnv()
	tx.ApplicationID = 42
	source := "global CurrentApplicationID; int 42; =="
	testApp(t, source, ep)
}

func TestAppLoop(t *testing.T) {
	partitiontest.PartitionTest(t)
	t.Parallel()
	ep, _, _ := makeSampleEnv()

	stateful := "global CurrentApplicationID; pop;"

	// Double until > 10. Should be 16
	testApp(t, stateful+"int 1; loop: int 2; *; dup; int 10; <; bnz loop; int 16; ==", ep)

	// Infinite loop because multiply by one instead of two
	testApp(t, stateful+"int 1; loop:; int 1; *; dup; int 10; <; bnz loop; int 16; ==", ep, "dynamic cost")
}

func TestPooledAppCallsVerifyOp(t *testing.T) {
	partitiontest.PartitionTest(t)
	t.Parallel()

	source := `
	global CurrentApplicationID
	pop
	byte 0x01
	byte "ZC9KNzlnWTlKZ1pwSkNzQXVzYjNBcG1xTU9YbkRNWUtIQXNKYVk2RzRBdExPakQx"
	addr DROUIZXGT3WFJR3QYVZWTR5OJJXJCMOLS7G4FUGZDSJM5PNOVOREH6HIZE
	ed25519verify
	pop
	int 1`

	ledger := NewLedger(nil)
	call := transactions.SignedTxn{Txn: transactions.Transaction{Type: protocol.ApplicationCallTx}}
	// Simulate test with 2 grouped txn
	testApps(t, []string{source, ""}, []transactions.SignedTxn{call, call}, LogicVersion, ledger,
		Expect{0, "pc=107 dynamic cost budget exceeded, executing ed25519verify: local program cost was 5"})

	// Simulate test with 3 grouped txn
	testApps(t, []string{source, "", ""}, []transactions.SignedTxn{call, call, call}, LogicVersion, ledger)
}

func appAddr(id int) basics.Address {
	return basics.AppIndex(id).Address()
}

func TestAppInfo(t *testing.T) {
	partitiontest.PartitionTest(t)

	ep, tx, ledger := makeSampleEnv()
	require.Equal(t, 888, int(tx.ApplicationID))
	ledger.NewApp(tx.Receiver, 888, basics.AppParams{})
	testApp(t, "global CurrentApplicationID; int 888; ==;", ep)
	source := fmt.Sprintf("global CurrentApplicationAddress; addr %s; ==;", appAddr(888))
	testApp(t, source, ep)

	source = fmt.Sprintf("int 0; app_params_get AppAddress; assert; addr %s; ==;", appAddr(888))
	testApp(t, source, ep)

	// To document easy construction:
	// python -c 'import algosdk.encoding as e; print(e.encode_address(e.checksum(b"appID"+(888).to_bytes(8, "big"))))'
	a := "U7C5FUHZM5PL5EIS2KHHLL456GS66DZBEEKL2UBQLMKH2X5X5I643ZIM6U"
	source = fmt.Sprintf("int 0; app_params_get AppAddress; assert; addr %s; ==;", a)
	testApp(t, source, ep)
}

func TestBudget(t *testing.T) {
	partitiontest.PartitionTest(t)
	t.Parallel()

	source := `
global OpcodeBudget
int 699
==
assert
global OpcodeBudget
int 695
==
`
	testApp(t, source, defaultEvalParams())
}

func TestSelfMutate(t *testing.T) {
	partitiontest.PartitionTest(t)
	t.Parallel()

	ep, _, ledger := makeSampleEnv()

	/* In order to test the added protection of mutableAccountReference, we're
	   going to set up a ledger in which an app account is opted into
	   itself. That was impossible before v6, and indeed we did not have the
	   extra mutable reference check then. */
	ledger.NewLocals(basics.AppIndex(888).Address(), 888)
	ledger.NewLocal(basics.AppIndex(888).Address(), 888, "hey",
		basics.TealValue{Type: basics.TealUintType, Uint: 77})

	source := `
global CurrentApplicationAddress
byte "hey"
int 42
app_local_put
`
	testApp(t, source, ep, "invalid Account reference for mutation")

	source = `
global CurrentApplicationAddress
byte "hey"
app_local_del
`
	testApp(t, source, ep, "invalid Account reference for mutation")

	/* But let's just check normal access is working properly. */
	source = `
global CurrentApplicationAddress
byte "hey"
app_local_get
int 77
==
`
	testApp(t, source, ep)
}<|MERGE_RESOLUTION|>--- conflicted
+++ resolved
@@ -49,7 +49,6 @@
 }
 
 func makeSampleEnvWithVersion(version uint64) (*EvalParams, *transactions.Transaction, *Ledger) {
-<<<<<<< HEAD
 	// We'd usually like an app in the group, so that the ep created is
 	// "complete".  But to keep as many old tests working as possible, if
 	// version < appsEnabledVersion, don't put an appl txn in it.
@@ -59,23 +58,7 @@
 	}
 	ep := defaultEvalParamsWithVersion(version, makeSampleTxnGroup(firstTxn)...)
 	ledger := NewLedger(nil)
-	ep.Ledger = ledger
-	return ep, &ep.TxnGroup[0].Txn, ledger
-}
-
-// makeSampleAppEnv is as close to makeSampleEnv as possible, except the type of
-// the sample txn is set to "appl", so a full EvalParams for apps will be made
-func makeSampleAppEnv() (*EvalParams, *transactions.Transaction, *Ledger) {
-	appTxn := makeSampleTxn()
-	appTxn.Txn.Type = protocol.ApplicationCallTx
-	ep := defaultEvalParamsWithVersion(LogicVersion, makeSampleTxnGroup(appTxn)...)
-	ledger := NewLedger(nil)
-=======
-	ep := defaultEvalParamsWithVersion(nil, version)
-	ep.TxnGroup = transactions.WrapSignedTxnsWithAD(makeSampleTxnGroup(makeSampleTxn()))
-	ledger := MakeLedger(map[basics.Address]uint64{})
 	ep.SigLedger = ledger
->>>>>>> fd488f80
 	ep.Ledger = ledger
 	return ep, &ep.TxnGroup[0].Txn, ledger
 }
@@ -2551,20 +2534,11 @@
 
 	ep, txn, l := makeSampleEnv()
 
-<<<<<<< HEAD
-	// makeSampleENv creates txns with fv, lv that don't actually fit the round
-	// in l.  Nothing in most tests cares. But the rule for `block` is
-	// related to lv and the current round, so we set the fv,lv more
-	// realistically.
-	txn.FirstValid = l.Round() - 10
-	txn.LastValid = l.Round() + 10
-=======
 	// makeSampleEnv creates txns with fv, lv that don't actually fit the round
 	// in l.  Nothing in most tests cares. But the rule for `block` is related
 	// to lv and fv, so we set the fv,lv more realistically.
-	txn.FirstValid = l.round() - 10
-	txn.LastValid = l.round() + 10
->>>>>>> fd488f80
+	txn.FirstValid = l.Round() - 10
+	txn.LastValid = l.Round() + 10
 
 	// Keep in mind that proto.MaxTxnLife is 1500 in the test proto
 
