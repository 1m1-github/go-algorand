--- conflicted
+++ resolved
@@ -17,12 +17,9 @@
 package pools
 
 import (
-<<<<<<< HEAD
-	"context"
-=======
 	"bufio"
 	"bytes"
->>>>>>> e53605d1
+	"context"
 	"fmt"
 	"math/rand"
 	"strings"
@@ -1285,16 +1282,6 @@
 	}
 }
 
-<<<<<<< HEAD
-func TestSepculativeBlockAssembly(t *testing.T) {
-	partitiontest.PartitionTest(t)
-
-	numOfAccounts := 10
-	// Generate accounts
-	secrets := make([]*crypto.SignatureSecrets, numOfAccounts)
-	addresses := make([]basics.Address, numOfAccounts)
-
-=======
 func TestStateProofLogging(t *testing.T) {
 	partitiontest.PartitionTest(t)
 
@@ -1309,14 +1296,225 @@
 	// Generate accounts
 	secrets := make([]*crypto.SignatureSecrets, numOfAccounts)
 	addresses := make([]basics.Address, numOfAccounts)
->>>>>>> e53605d1
-	for i := 0; i < numOfAccounts; i++ {
-		secret := keypair()
-		addr := basics.Address(secret.SignatureVerifier)
-		secrets[i] = secret
-		addresses[i] = addr
-	}
-<<<<<<< HEAD
+	for i := 0; i < numOfAccounts; i++ {
+		secret := keypair()
+		addr := basics.Address(secret.SignatureVerifier)
+		secrets[i] = secret
+		addresses[i] = addr
+	}
+	accountsBalances := make(map[basics.Address]uint64)
+	for _, addr := range addresses {
+		accountsBalances[addr] = 1000000000
+	}
+	initAccounts := initAcc(accountsBalances)
+
+	// Prepare the SP signing keys
+	allKeys := make([]*merklesignature.Secrets, 0, 3)
+	stateproofIntervals := uint64(256)
+	for a := 2; a < numOfAccounts; a++ {
+		keys, err := merklesignature.New(0, uint64(512), stateproofIntervals)
+		require.NoError(t, err)
+
+		acct := initAccounts[addresses[a]]
+		acct.StateProofID = keys.GetVerifier().Commitment
+		acct.Status = basics.Online
+		acct.VoteLastValid = 100000
+		initAccounts[addresses[a]] = acct
+
+		allKeys = append(allKeys, keys)
+	}
+
+	// Set the logging to capture the telemetry Metrics into logging
+	logger := logging.TestingLog(t)
+	logger.SetLevel(logging.Info)
+	logger.EnableTelemetry(logging.TelemetryConfig{Enable: true, SendToLog: true})
+	var buf bytes.Buffer
+	logger.SetOutput(&buf)
+
+	// Set the ledger and the transaction pool
+	mockLedger := makeMockLedger(t, initAccounts)
+	transactionPool := MakeTransactionPool(mockLedger, cfg, logger)
+	transactionPool.logAssembleStats = true
+
+	// Set the first round block
+	var b bookkeeping.Block
+	b.BlockHeader.GenesisID = "pooltest"
+	b.BlockHeader.GenesisHash = mockLedger.GenesisHash()
+	b.CurrentProtocol = protocol.ConsensusCurrentVersion
+	b.BlockHeader.Round = 1
+
+	phdr, err := mockLedger.BlockHdr(0)
+	require.NoError(t, err)
+	b.BlockHeader.Branch = phdr.Hash()
+
+	eval, err := mockLedger.StartEvaluator(b.BlockHeader, 0, 10000)
+	require.NoError(t, err)
+
+	// Simulate the blocks up to round 512 without any transactions
+	for i := 1; true; i++ {
+		blk, err := transactionPool.AssembleBlock(basics.Round(i), time.Time{})
+		require.NoError(t, err)
+
+		err = mockLedger.AddValidatedBlock(*blk, agreement.Certificate{})
+		require.NoError(t, err)
+
+		// Move to the next round
+		b.BlockHeader.Round++
+		transactionPool.OnNewBlock(blk.Block(), ledgercore.StateDelta{})
+
+		phdr, err := mockLedger.BlockHdr(basics.Round(i))
+		require.NoError(t, err)
+		b.BlockHeader.Branch = phdr.Hash()
+		b.BlockHeader.TimeStamp = phdr.TimeStamp + 10
+
+		if i == 513 {
+			break
+		}
+
+		eval, err = mockLedger.StartEvaluator(b.BlockHeader, 0, 10000)
+		require.NoError(t, err)
+	}
+
+	// Prepare the transaction with the SP
+	round := basics.Round(512)
+	spRoundHdr, err := mockLedger.BlockHdr(round)
+	require.NoError(t, err)
+
+	votersRound := round.SubSaturate(basics.Round(proto.StateProofInterval))
+	votersRoundHdr, err := mockLedger.BlockHdr(votersRound)
+	require.NoError(t, err)
+
+	provenWeight, err := verify.GetProvenWeight(&votersRoundHdr, &spRoundHdr)
+	require.NoError(t, err)
+
+	lookback := votersRound.SubSaturate(basics.Round(proto.StateProofVotersLookback))
+	voters, err := mockLedger.VotersForStateProof(lookback)
+	require.NoError(t, err)
+	require.NotNil(t, voters)
+
+	// Get the message
+	msg, err := stateproof.GenerateStateProofMessage(mockLedger, uint64(votersRound), spRoundHdr)
+
+	// Get the SP
+	proof := generateProofForTesting(uint64(round), msg, provenWeight, voters.Participants, voters.Tree, allKeys, t)
+
+	// Set the transaction with the SP
+	var stxn transactions.SignedTxn
+	stxn.Txn.Type = protocol.StateProofTx
+	stxn.Txn.Sender = transactions.StateProofSender
+	stxn.Txn.FirstValid = 512
+	stxn.Txn.LastValid = 1024
+	stxn.Txn.GenesisHash = mockLedger.GenesisHash()
+	stxn.Txn.StateProofType = protocol.StateProofBasic
+	stxn.Txn.StateProof = *proof
+	require.NoError(t, err)
+	stxn.Txn.Message = msg
+
+	err = stxn.Txn.WellFormed(transactions.SpecialAddresses{}, proto)
+	require.NoError(t, err)
+
+	// Add it to the transaction pool and assemble the block
+	eval, err = mockLedger.StartEvaluator(b.BlockHeader, 0, 1000000)
+	require.NoError(t, err)
+
+	err = eval.Transaction(stxn, transactions.ApplyData{})
+	require.NoError(t, err)
+
+	err = transactionPool.RememberOne(stxn)
+	require.NoError(t, err)
+	transactionPool.recomputeBlockEvaluator(nil, 0, false)
+	_, err = transactionPool.AssembleBlock(514, time.Time{})
+	require.NoError(t, err)
+
+	// parse the log messages and retreive the Metrics for SP in assmbe block
+	scanner := bufio.NewScanner(strings.NewReader(buf.String()))
+	lines := make([]string, 0)
+	for scanner.Scan() {
+		lines = append(lines, scanner.Text())
+	}
+	fmt.Println(lines[len(lines)-1])
+	parts := strings.Split(lines[len(lines)-1], "StateProofNextRound:")
+
+	// Verify the Metrics is correct
+	var nextRound, pWeight, signedWeight, numReveals, posToReveal, txnSize uint64
+	var str1 string
+	fmt.Sscanf(parts[1], "%d, ProvenWeight:%d, SignedWeight:%d, NumReveals:%d, NumPosToReveal:%d, TxnSize:%d\"%s",
+		&nextRound, &pWeight, &signedWeight, &numReveals, &posToReveal, &txnSize, &str1)
+	require.Equal(t, uint64(768), nextRound)
+	require.Equal(t, provenWeight, pWeight)
+	require.Equal(t, proof.SignedWeight, signedWeight)
+	require.Less(t, numOfAccounts/2, int(numReveals))
+	require.Greater(t, numOfAccounts, int(numReveals))
+	require.Equal(t, len(proof.PositionsToReveal), int(posToReveal))
+	stxn.Txn.GenesisHash = crypto.Digest{}
+	require.Equal(t, stxn.GetEncodedLength(), int(txnSize))
+}
+
+// Given the round number, partArray and partTree from the previous period block, the keys and the totalWeight
+// return a stateProof which can be submitted in a transaction to the transaction pool and assembled into a new block.
+func generateProofForTesting(
+	round uint64,
+	msg stateproofmsg.Message,
+	provenWeight uint64,
+	partArray basics.ParticipantsArray,
+	partTree *merklearray.Tree,
+	allKeys []*merklesignature.Secrets,
+	t *testing.T) *cryptostateproof.StateProof {
+
+	data := msg.Hash()
+
+	// Sign with the participation keys
+	sigs := make(map[merklesignature.Verifier]merklesignature.Signature)
+	for _, keys := range allKeys {
+		signerInRound := keys.GetSigner(round)
+		sig, err := signerInRound.SignBytes(data[:])
+		require.NoError(t, err)
+		sigs[*keys.GetVerifier()] = sig
+	}
+
+	// Prepare the builder
+	stateProofStrengthTargetForTests := config.Consensus[protocol.ConsensusCurrentVersion].StateProofStrengthTarget
+	b, err := cryptostateproof.MakeBuilder(data, round, provenWeight,
+		partArray, partTree, stateProofStrengthTargetForTests)
+	require.NoError(t, err)
+
+	// Add the signatures
+	for i := range partArray {
+		p, err := b.Present(uint64(i))
+		require.False(t, p)
+		require.NoError(t, err)
+		s := sigs[partArray[i].PK]
+		err = b.IsValid(uint64(i), &s, true)
+		require.NoError(t, err)
+		b.Add(uint64(i), s)
+
+		// sanity check that the builder add the signature
+		isPresent, err := b.Present(uint64(i))
+		require.NoError(t, err)
+		require.True(t, isPresent)
+	}
+
+	// Build the SP
+	proof, err := b.Build()
+	require.NoError(t, err)
+
+	return proof
+}
+
+func TestSepculativeBlockAssembly(t *testing.T) {
+	partitiontest.PartitionTest(t)
+
+	numOfAccounts := 10
+	// Generate accounts
+	secrets := make([]*crypto.SignatureSecrets, numOfAccounts)
+	addresses := make([]basics.Address, numOfAccounts)
+
+	for i := 0; i < numOfAccounts; i++ {
+		secret := keypair()
+		addr := basics.Address(secret.SignatureVerifier)
+		secrets[i] = secret
+		addresses[i] = addr
+	}
 
 	mockLedger := makeMockLedger(t, initAccFixed(addresses, 1<<32))
 	cfg := config.GetDefaultLocal()
@@ -1480,203 +1678,4 @@
 		require.NotEqual(t, txn.SignedTxn.Sig, pendingTxn.Sig)
 		require.True(t, pendingTxIDSet[txn.SignedTxn.Sig])
 	}
-=======
-	accountsBalances := make(map[basics.Address]uint64)
-	for _, addr := range addresses {
-		accountsBalances[addr] = 1000000000
-	}
-	initAccounts := initAcc(accountsBalances)
-
-	// Prepare the SP signing keys
-	allKeys := make([]*merklesignature.Secrets, 0, 3)
-	stateproofIntervals := uint64(256)
-	for a := 2; a < numOfAccounts; a++ {
-		keys, err := merklesignature.New(0, uint64(512), stateproofIntervals)
-		require.NoError(t, err)
-
-		acct := initAccounts[addresses[a]]
-		acct.StateProofID = keys.GetVerifier().Commitment
-		acct.Status = basics.Online
-		acct.VoteLastValid = 100000
-		initAccounts[addresses[a]] = acct
-
-		allKeys = append(allKeys, keys)
-	}
-
-	// Set the logging to capture the telemetry Metrics into logging
-	logger := logging.TestingLog(t)
-	logger.SetLevel(logging.Info)
-	logger.EnableTelemetry(logging.TelemetryConfig{Enable: true, SendToLog: true})
-	var buf bytes.Buffer
-	logger.SetOutput(&buf)
-
-	// Set the ledger and the transaction pool
-	mockLedger := makeMockLedger(t, initAccounts)
-	transactionPool := MakeTransactionPool(mockLedger, cfg, logger)
-	transactionPool.logAssembleStats = true
-
-	// Set the first round block
-	var b bookkeeping.Block
-	b.BlockHeader.GenesisID = "pooltest"
-	b.BlockHeader.GenesisHash = mockLedger.GenesisHash()
-	b.CurrentProtocol = protocol.ConsensusCurrentVersion
-	b.BlockHeader.Round = 1
-
-	phdr, err := mockLedger.BlockHdr(0)
-	require.NoError(t, err)
-	b.BlockHeader.Branch = phdr.Hash()
-
-	eval, err := mockLedger.StartEvaluator(b.BlockHeader, 0, 10000)
-	require.NoError(t, err)
-
-	// Simulate the blocks up to round 512 without any transactions
-	for i := 1; true; i++ {
-		blk, err := transactionPool.AssembleBlock(basics.Round(i), time.Time{})
-		require.NoError(t, err)
-
-		err = mockLedger.AddValidatedBlock(*blk, agreement.Certificate{})
-		require.NoError(t, err)
-
-		// Move to the next round
-		b.BlockHeader.Round++
-		transactionPool.OnNewBlock(blk.Block(), ledgercore.StateDelta{})
-
-		phdr, err := mockLedger.BlockHdr(basics.Round(i))
-		require.NoError(t, err)
-		b.BlockHeader.Branch = phdr.Hash()
-		b.BlockHeader.TimeStamp = phdr.TimeStamp + 10
-
-		if i == 513 {
-			break
-		}
-
-		eval, err = mockLedger.StartEvaluator(b.BlockHeader, 0, 10000)
-		require.NoError(t, err)
-	}
-
-	// Prepare the transaction with the SP
-	round := basics.Round(512)
-	spRoundHdr, err := mockLedger.BlockHdr(round)
-	require.NoError(t, err)
-
-	votersRound := round.SubSaturate(basics.Round(proto.StateProofInterval))
-	votersRoundHdr, err := mockLedger.BlockHdr(votersRound)
-	require.NoError(t, err)
-
-	provenWeight, err := verify.GetProvenWeight(&votersRoundHdr, &spRoundHdr)
-	require.NoError(t, err)
-
-	lookback := votersRound.SubSaturate(basics.Round(proto.StateProofVotersLookback))
-	voters, err := mockLedger.VotersForStateProof(lookback)
-	require.NoError(t, err)
-	require.NotNil(t, voters)
-
-	// Get the message
-	msg, err := stateproof.GenerateStateProofMessage(mockLedger, uint64(votersRound), spRoundHdr)
-
-	// Get the SP
-	proof := generateProofForTesting(uint64(round), msg, provenWeight, voters.Participants, voters.Tree, allKeys, t)
-
-	// Set the transaction with the SP
-	var stxn transactions.SignedTxn
-	stxn.Txn.Type = protocol.StateProofTx
-	stxn.Txn.Sender = transactions.StateProofSender
-	stxn.Txn.FirstValid = 512
-	stxn.Txn.LastValid = 1024
-	stxn.Txn.GenesisHash = mockLedger.GenesisHash()
-	stxn.Txn.StateProofType = protocol.StateProofBasic
-	stxn.Txn.StateProof = *proof
-	require.NoError(t, err)
-	stxn.Txn.Message = msg
-
-	err = stxn.Txn.WellFormed(transactions.SpecialAddresses{}, proto)
-	require.NoError(t, err)
-
-	// Add it to the transaction pool and assemble the block
-	eval, err = mockLedger.StartEvaluator(b.BlockHeader, 0, 1000000)
-	require.NoError(t, err)
-
-	err = eval.Transaction(stxn, transactions.ApplyData{})
-	require.NoError(t, err)
-
-	err = transactionPool.RememberOne(stxn)
-	require.NoError(t, err)
-	transactionPool.recomputeBlockEvaluator(nil, 0)
-	_, err = transactionPool.AssembleBlock(514, time.Time{})
-	require.NoError(t, err)
-
-	// parse the log messages and retreive the Metrics for SP in assmbe block
-	scanner := bufio.NewScanner(strings.NewReader(buf.String()))
-	lines := make([]string, 0)
-	for scanner.Scan() {
-		lines = append(lines, scanner.Text())
-	}
-	fmt.Println(lines[len(lines)-1])
-	parts := strings.Split(lines[len(lines)-1], "StateProofNextRound:")
-
-	// Verify the Metrics is correct
-	var nextRound, pWeight, signedWeight, numReveals, posToReveal, txnSize uint64
-	var str1 string
-	fmt.Sscanf(parts[1], "%d, ProvenWeight:%d, SignedWeight:%d, NumReveals:%d, NumPosToReveal:%d, TxnSize:%d\"%s",
-		&nextRound, &pWeight, &signedWeight, &numReveals, &posToReveal, &txnSize, &str1)
-	require.Equal(t, uint64(768), nextRound)
-	require.Equal(t, provenWeight, pWeight)
-	require.Equal(t, proof.SignedWeight, signedWeight)
-	require.Less(t, numOfAccounts/2, int(numReveals))
-	require.Greater(t, numOfAccounts, int(numReveals))
-	require.Equal(t, len(proof.PositionsToReveal), int(posToReveal))
-	stxn.Txn.GenesisHash = crypto.Digest{}
-	require.Equal(t, stxn.GetEncodedLength(), int(txnSize))
-}
-
-// Given the round number, partArray and partTree from the previous period block, the keys and the totalWeight
-// return a stateProof which can be submitted in a transaction to the transaction pool and assembled into a new block.
-func generateProofForTesting(
-	round uint64,
-	msg stateproofmsg.Message,
-	provenWeight uint64,
-	partArray basics.ParticipantsArray,
-	partTree *merklearray.Tree,
-	allKeys []*merklesignature.Secrets,
-	t *testing.T) *cryptostateproof.StateProof {
-
-	data := msg.Hash()
-
-	// Sign with the participation keys
-	sigs := make(map[merklesignature.Verifier]merklesignature.Signature)
-	for _, keys := range allKeys {
-		signerInRound := keys.GetSigner(round)
-		sig, err := signerInRound.SignBytes(data[:])
-		require.NoError(t, err)
-		sigs[*keys.GetVerifier()] = sig
-	}
-
-	// Prepare the builder
-	stateProofStrengthTargetForTests := config.Consensus[protocol.ConsensusCurrentVersion].StateProofStrengthTarget
-	b, err := cryptostateproof.MakeBuilder(data, round, provenWeight,
-		partArray, partTree, stateProofStrengthTargetForTests)
-	require.NoError(t, err)
-
-	// Add the signatures
-	for i := range partArray {
-		p, err := b.Present(uint64(i))
-		require.False(t, p)
-		require.NoError(t, err)
-		s := sigs[partArray[i].PK]
-		err = b.IsValid(uint64(i), &s, true)
-		require.NoError(t, err)
-		b.Add(uint64(i), s)
-
-		// sanity check that the builder add the signature
-		isPresent, err := b.Present(uint64(i))
-		require.NoError(t, err)
-		require.True(t, isPresent)
-	}
-
-	// Build the SP
-	proof, err := b.Build()
-	require.NoError(t, err)
-
-	return proof
->>>>>>> e53605d1
 }