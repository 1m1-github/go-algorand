// Copyright (C) 2019-2022 Algorand, Inc.
// This file is part of go-algorand
//
// go-algorand is free software: you can redistribute it and/or modify
// it under the terms of the GNU Affero General Public License as
// published by the Free Software Foundation, either version 3 of the
// License, or (at your option) any later version.
//
// go-algorand is distributed in the hope that it will be useful,
// but WITHOUT ANY WARRANTY; without even the implied warranty of
// MERCHANTABILITY or FITNESS FOR A PARTICULAR PURPOSE.  See the
// GNU Affero General Public License for more details.
//
// You should have received a copy of the GNU Affero General Public License
// along with go-algorand.  If not, see <https://www.gnu.org/licenses/>.

package ledger

import (
	"context"
	"database/sql"
	"errors"
	"fmt"
	"io"
	"sort"
	"strings"
	"sync"
	"sync/atomic"
	"time"

	"github.com/algorand/go-deadlock"

	"github.com/algorand/go-algorand/config"
	"github.com/algorand/go-algorand/crypto"
	"github.com/algorand/go-algorand/data/basics"
	"github.com/algorand/go-algorand/data/bookkeeping"
	"github.com/algorand/go-algorand/data/transactions"
	"github.com/algorand/go-algorand/ledger/ledgercore"
	"github.com/algorand/go-algorand/logging"
	"github.com/algorand/go-algorand/logging/telemetryspec"
	"github.com/algorand/go-algorand/protocol"
	"github.com/algorand/go-algorand/util/db"
	"github.com/algorand/go-algorand/util/metrics"
)

const (
	// balancesFlushInterval defines how frequently we want to flush our balances to disk.
	balancesFlushInterval = 5 * time.Second
	// pendingDeltasFlushThreshold is the deltas count threshold above we flush the pending balances regardless of the flush interval.
	pendingDeltasFlushThreshold = 128
)

// baseAccountsPendingAccountsBufferSize defines the size of the base account pending accounts buffer size.
// At the beginning of a new round, the entries from this buffer are being flushed into the base accounts map.
const baseAccountsPendingAccountsBufferSize = 100000

// baseAccountsPendingAccountsWarnThreshold defines the threshold at which the lruAccounts would generate a warning
// after we've surpassed a given pending account size. The warning is being generated when the pending accounts data
// is being flushed into the main base account cache.
const baseAccountsPendingAccountsWarnThreshold = 85000

// baseResourcesPendingAccountsBufferSize defines the size of the base resources pending accounts buffer size.
// At the beginning of a new round, the entries from this buffer are being flushed into the base resources map.
const baseResourcesPendingAccountsBufferSize = 100000

// baseResourcesPendingAccountsWarnThreshold defines the threshold at which the lruResources would generate a warning
// after we've surpassed a given pending account resources size. The warning is being generated when the pending accounts data
// is being flushed into the main base resources cache.
const baseResourcesPendingAccountsWarnThreshold = 85000

// initializeCachesReadaheadBlocksStream defines how many block we're going to attempt to queue for the
// initializeCaches method before it can process and store the account changes to disk.
const initializeCachesReadaheadBlocksStream = 4

// initializeCachesRoundFlushInterval defines the number of rounds between every to consecutive
// attempts to flush the memory account data to disk. Setting this value too high would increase
// memory utilization. Setting this too low, would increase disk i/o.
const initializeCachesRoundFlushInterval = 1000

// initializingAccountCachesMessageTimeout controls the amount of time passes before we
// log "initializingAccount initializing.." message to the log file. This is primarily for
// nodes with slower disk access, where a feedback that the node is functioning correctly is needed.
const initializingAccountCachesMessageTimeout = 3 * time.Second

// accountsUpdatePerRoundHighWatermark is the warning watermark for updating accounts data that takes
// longer than expected. We set it up here for one second per round, so that if we're bulk updating
// four rounds, we would allow up to 4 seconds. This becomes important when supporting balances recovery
// where we end up batching up to 1000 rounds in a single update.
const accountsUpdatePerRoundHighWatermark = 1 * time.Second

// forceCatchpointFileGeneration defines the CatchpointTracking mode that would be used to
// force a node to generate catchpoint files.
const forceCatchpointFileGenerationTrackingMode = 99

// A modifiedAccount represents an account that has been modified since
// the persistent state stored in the account DB (i.e., in the range of
// rounds covered by the accountUpdates tracker).
type modifiedAccount struct {
	// data stores the most recent ledgercore.AccountData for this modified
	// account.
	data ledgercore.AccountData

	// ndelta keeps track of how many times this account appears in
	// accountUpdates.deltas.  This is used to evict modifiedAccount
	// entries when all changes to an account have been reflected in
	// the account DB, and no outstanding modifications remain.
	ndeltas int
}

// accountCreatable is used as a map key.
type accountCreatable struct {
	address basics.Address
	index   basics.CreatableIndex
}

//msgp:ignore modifiedResource
type modifiedResource struct {
	// resource stores concrete information about this particular resource
	resource ledgercore.AccountResource

	// ndelta keeps track of how many times this resource appears in
	// accountUpdates.deltas.  This is used to evict modifiedResource
	// entries when all changes to an account have been reflected in
	// the account DB, and no outstanding modifications remain.
	ndeltas int
}

// A modifiedValue represents the value that has been modified since the
// persistent state stored in the account DB (i.e., in the range of rounds
// covered by the accountUpdates tracker).
type modifiedValue struct {
	// data stores the most recent value (nil == deleted)
	data *string

	// ndelta keeps track of how many times the key for this value appears in
	// accountUpdates.deltas.  This is used to evict modifiedValue entries when
	// all changes to a key have been reflected in the kv table, and no
	// outstanding modifications remain.
	ndeltas int
}

type accountUpdates struct {
	// Connection to the database.
	dbs db.Pair

	// Prepared SQL statements for fast accounts DB lookups.
	accountsq *accountsDbQueries

	// cachedDBRound is always exactly tracker DB round (and therefore, accountsRound()),
	// cached to use in lookup functions
	cachedDBRound basics.Round

	// deltas stores updates for every round after dbRound.
	deltas []ledgercore.AccountDeltas

	// accounts stores the most recent account state for every
	// address that appears in deltas.
	accounts map[basics.Address]modifiedAccount

	// resources stored the most recent resource state for every
	// address&resource that appears in deltas.
	resources resourcesUpdates

	// kvDeltas stores kvPair updates for every round after dbRound.
	kvDeltas []map[string]*string

	// kvStore has the most recent kv pairs for every write/del that appears in
	// deltas.
	kvStore map[string]modifiedValue

	// creatableDeltas stores creatable updates for every round after dbRound.
	creatableDeltas []map[basics.CreatableIndex]ledgercore.ModifiedCreatable

	// creatables stores the most recent state for every creatable that
	// appears in creatableDeltas
	creatables map[basics.CreatableIndex]ledgercore.ModifiedCreatable

	// versions stores consensus version dbRound and every
	// round after it; i.e., versions is one longer than deltas.
	versions []protocol.ConsensusVersion

	// totals stores the totals for dbRound and every round after it;
	// i.e., totals is one longer than deltas.
	roundTotals []ledgercore.AccountTotals

	// log copied from ledger
	log logging.Logger

	// ledger is the source ledger, which is used to synchronize
	// the rounds at which we need to flush the balances to disk
	// in favor of the catchpoint to be generated.
	ledger ledgerForTracker

	// deltasAccum stores the accumulated deltas for every round starting dbRound-1.
	deltasAccum []int

	// accountsMu is the synchronization mutex for accessing the various non-static variables.
	accountsMu deadlock.RWMutex

	// accountsReadCond used to synchronize read access to the internal data structures.
	accountsReadCond *sync.Cond

	// baseAccounts stores the most recently used accounts, at exactly dbRound
	baseAccounts lruAccounts

	// baseResources stores the most recently used resources, at exactly dbRound
	baseResources lruResources

	// baseBoxes stores the most recently used box, at exactly dbRound
	baseBoxes lruBoxes

	// logAccountUpdatesMetrics is a flag for enable/disable metrics logging
	logAccountUpdatesMetrics bool

	// logAccountUpdatesInterval sets a time interval for metrics logging
	logAccountUpdatesInterval time.Duration

	// lastMetricsLogTime is the time when the previous metrics logging occurred
	lastMetricsLogTime time.Time

	// maxAcctLookback sets the minimim deltas size to keep in memory
	acctLookback uint64
}

// RoundOffsetError is an error for when requested round is behind earliest stored db entry
type RoundOffsetError struct {
	round   basics.Round
	dbRound basics.Round
}

func (e *RoundOffsetError) Error() string {
	return fmt.Sprintf("round %d before dbRound %d", e.round, e.dbRound)
}

// StaleDatabaseRoundError is generated when we detect that the database round is behind the accountUpdates in-memory dbRound. This
// should never happen, since we update the database first, and only upon a successful update we update the in-memory dbRound.
type StaleDatabaseRoundError struct {
	memoryRound   basics.Round
	databaseRound basics.Round
}

func (e *StaleDatabaseRoundError) Error() string {
	return fmt.Sprintf("database round %d is behind in-memory round %d", e.databaseRound, e.memoryRound)
}

// MismatchingDatabaseRoundError is generated when we detect that the database round is different than the accountUpdates in-memory dbRound. This
// could happen normally when the database and the in-memory dbRound aren't synchronized. However, when we work in non-sync mode, we expect the database to be
// always synchronized with the in-memory data. When that condition is violated, this error is generated.
type MismatchingDatabaseRoundError struct {
	memoryRound   basics.Round
	databaseRound basics.Round
}

func (e *MismatchingDatabaseRoundError) Error() string {
	return fmt.Sprintf("database round %d mismatching in-memory round %d", e.databaseRound, e.memoryRound)
}

// ErrLookupLatestResources is returned if there is an error retrieving an account along with its resources.
var ErrLookupLatestResources = errors.New("couldn't find latest resources")

//msgp:ignore resourcesUpdates
type resourcesUpdates map[accountCreatable]modifiedResource

func (r resourcesUpdates) set(ac accountCreatable, m modifiedResource) { r[ac] = m }

func (r resourcesUpdates) get(ac accountCreatable) (m modifiedResource, ok bool) {
	m, ok = r[ac]
	return
}

func (r resourcesUpdates) getForAddress(addr basics.Address) map[basics.CreatableIndex]modifiedResource {
	res := make(map[basics.CreatableIndex]modifiedResource)

	for k, v := range r {
		if k.address == addr {
			res[k.index] = v
		}
	}

	return res
}

// initialize initializes the accountUpdates structure
func (au *accountUpdates) initialize(cfg config.Local) {
	au.accountsReadCond = sync.NewCond(au.accountsMu.RLocker())

	au.acctLookback = cfg.MaxAcctLookback

	// log metrics
	au.logAccountUpdatesMetrics = cfg.EnableAccountUpdatesStats
	au.logAccountUpdatesInterval = cfg.AccountUpdatesStatsInterval
}

// loadFromDisk is the 2nd level initialization, and is required before the accountUpdates becomes functional
// The close function is expected to be call in pair with loadFromDisk
func (au *accountUpdates) loadFromDisk(l ledgerForTracker, lastBalancesRound basics.Round) error {
	au.accountsMu.Lock()
	defer au.accountsMu.Unlock()

	au.cachedDBRound = lastBalancesRound
	err := au.initializeFromDisk(l, lastBalancesRound)
	if err != nil {
		return err
	}
	return nil
}

// close closes the accountUpdates, waiting for all the child go-routine to complete
func (au *accountUpdates) close() {
	if au.accountsq != nil {
		au.accountsq.close()
		au.accountsq = nil
	}
	au.baseAccounts.prune(0)
	au.baseResources.prune(0)
	au.baseBoxes.prune(0)
}

func (au *accountUpdates) LookupResource(rnd basics.Round, addr basics.Address, aidx basics.CreatableIndex, ctype basics.CreatableType) (ledgercore.AccountResource, basics.Round, error) {
	return au.lookupResource(rnd, addr, aidx, ctype, true /* take lock */)
}

func (au *accountUpdates) LookupKv(rnd basics.Round, key string) (*string, error) {
	return au.lookupKv(rnd, key, true /* take lock */)
}

func (au *accountUpdates) lookupKv(rnd basics.Round, key string, synchronized bool) (*string, error) {
	needUnlock := false
	if synchronized {
		au.accountsMu.RLock()
		needUnlock = true
	}
	defer func() {
		if needUnlock {
			au.accountsMu.RUnlock()
		}
	}()

	// TODO: This loop and round handling is copied from other routines like
	// lookupResource. I believe that it is overly cautious, as it always reruns
	// the lookup if the DB round does not match the expected round. However, as
	// long as the db round has not advanced too far (greater than `rnd`), I
	// believe it would be valid to use. In the interest of minimizing changes,
	// I'm not doing that now.

	for {
		currentDbRound := au.cachedDBRound
		currentDeltaLen := len(au.deltas)
		offset, err := au.roundOffset(rnd)
		if err != nil {
			return nil, err
		}

		// check if we have this key in `kvStore`, as that means the change we
		// care about is in kvDeltas (and maybe just kvStore itself)
		mval, indeltas := au.kvStore[key]
		if indeltas {
			// Check if this is the most recent round, in which case, we can
			// use a cache of the most recent kvStore state
			if offset == uint64(len(au.kvDeltas)) {
				return mval.data, nil
			}

			// the key is in the deltas, but we don't know if it appears in the
			// delta range of [0..offset], so we'll need to check. Walk deltas
			// backwards so later updates take priority.
			for i := offset - 1; i > 0; i-- {
				mval, ok := au.kvDeltas[i][key]
				if ok {
					return mval, nil
				}
			}
		} else {
			// we know that the key in not in kvDeltas - so there is no point in scanning it.
			// we've going to fall back to search in the database, but before doing so, we should
			// update the rnd so that it would point to the end of the known delta range.
			// ( that would give us the best validity range )
			rnd = currentDbRound + basics.Round(currentDeltaLen)
		}

		// check the baseBoxes cache
		if pbd, has := au.baseBoxes.read(key); has {
			// we don't technically need this, since it's already in the baseBoxes, however, writing this over
			// would ensure that we promote this field.
			au.baseBoxes.writePending(pbd, key)
			return pbd.value, nil
		}

		if synchronized {
			au.accountsMu.RUnlock()
			needUnlock = false
		}

		// No updates of this account in kvDeltas; use on-disk DB.  The check in
		// roundOffset() made sure the round is exactly the one present in the
		// on-disk DB.

		persistedData, err := au.accountsq.lookupKeyValue(key)
		if persistedData.round == currentDbRound {
			if persistedData.value != nil {
				// if we read actual data return it
				au.baseBoxes.writePending(persistedData, key)
				return persistedData.value, err
			}
			// otherwise return empty
			return nil, err
		}

		// The db round is unexpected...
		if synchronized {
			if persistedData.round < currentDbRound {
				// Somehow the db is LOWER than it should be.
				au.log.Errorf("accountUpdates.lookupKvPair: database round %d is behind in-memory round %d", persistedData.round, currentDbRound)
				return nil, &StaleDatabaseRoundError{databaseRound: persistedData.round, memoryRound: currentDbRound}
			}
			// The db is higher, so a write must have happened.  Try again.
			au.accountsMu.RLock()
			needUnlock = true
			// WHY BOTH - seems the goal is just to wait until the au is aware of progress. au.cachedDBRound should be enough?
			for currentDbRound >= au.cachedDBRound && currentDeltaLen == len(au.deltas) {
				au.accountsReadCond.Wait()
			}
		} else {
			// in non-sync mode, we don't wait since we already assume that we're synchronized.
			au.log.Errorf("accountUpdates.lookupKvPair: database round %d mismatching in-memory round %d", persistedData.round, currentDbRound)
			return nil, &MismatchingDatabaseRoundError{databaseRound: persistedData.round, memoryRound: currentDbRound}
		}

	}
}

func (au *accountUpdates) LookupKeysByPrefix(round basics.Round, keyPrefix string, maxKeyNum uint64) ([]string, error) {
	return au.lookupKeysByPrefix(round, keyPrefix, maxKeyNum, true /* take lock */)
}

func (au *accountUpdates) lookupKeysByPrefix(round basics.Round, keyPrefix string, maxKeyNum uint64, synchronized bool) (resultKeys []string, err error) {
	var results map[string]bool
	// keep track of the number of result key with value
	var resultCount uint64

	needUnlock := false
	if synchronized {
		au.accountsMu.RLock()
		needUnlock = true
	}
	defer func() {
		if needUnlock {
			au.accountsMu.RUnlock()
		}
		// preparation of result happens in deferring function
		// prepare result only when err != nil
		if err == nil {
			resultKeys = make([]string, 0, resultCount)
			for resKey, present := range results {
				if present {
					resultKeys = append(resultKeys, resKey)
				}
			}
		}
	}()

	// TODO: This loop and round handling is copied from other routines like
	// lookupResource. I believe that it is overly cautious, as it always reruns
	// the lookup if the DB round does not match the expected round. However, as
	// long as the db round has not advanced too far (greater than `rnd`), I
	// believe it would be valid to use. In the interest of minimizing changes,
	// I'm not doing that now.

	for {
		currentDBRound := au.cachedDBRound
		currentDeltaLen := len(au.deltas)
		offset, _err := au.roundOffset(round)
		if _err != nil {
			err = _err
			return
		}

		// reset `results` to be empty each iteration
		// if db round does not match the round number returned from DB query, start over again
		// NOTE: `results` is maintained as we walk backwards from the latest round, to DB
		// IT IS NOT SIMPLY A SET STORING KEY NAMES!
		// - if the boolean for the key is true: we consider the key is still valid in later round
		// - otherwise, we consider that the key is deleted in later round, and we will not return it as part of result
		// Thus: `resultCount` keeps track of how many VALID keys in the `results`
		// DO NOT TRY `len(results)` TO SEE NUMBER OF VALID KEYS!
		results = map[string]bool{}
		resultCount = 0

		for i := int(offset - 1); i >= 0; i-- {
			for keyInRound, valOp := range au.kvDeltas[i] {
				if !strings.HasPrefix(keyInRound, keyPrefix) {
					continue
				}
				// whether it is set or deleted in later round, if such modification exists in later round
				// we just ignore the earlier insert
				if _, ok := results[keyInRound]; ok {
					continue
				}
				if valOp == nil {
					results[keyInRound] = false
				} else {
					// set such key to be valid with value
					results[keyInRound] = true
					resultCount++
					// check if the size of `results` reaches `maxKeyNum`
					// if so just return the list of keys
					if maxKeyNum > 0 && resultCount == maxKeyNum {
						return
					}
				}
			}
		}

		round = currentDBRound + basics.Round(currentDeltaLen)

		// after this line, we should dig into DB I guess
		// OTHER LOOKUPS USE "base" caches here.
		if synchronized {
			au.accountsMu.RUnlock()
			needUnlock = false
		}

		// Finishing searching updates of this account in kvDeltas, keep going: use on-disk DB
		// to find the rest matching keys in DB.
		dbRound, _err := au.accountsq.lookupKeysByPrefix(keyPrefix, maxKeyNum, results, resultCount)
		if _err != nil {
			err = _err
			return
		}
		if dbRound == currentDBRound {
			return
		}

		// The DB round is unexpected... '_>'?
		if synchronized {
			if dbRound < currentDBRound {
				// does not make sense if DB round is earlier than it should be
				au.log.Errorf("accountUpdates.lookupKvPair: database round %d is behind in-memory round %d", dbRound, currentDBRound)
				err = &StaleDatabaseRoundError{databaseRound: dbRound, memoryRound: currentDBRound}
				return
			}
			// The DB round is higher than expected, so a write-into-DB must have happened. Start over again.
			au.accountsMu.RLock()
			needUnlock = true
			// WHY BOTH - seems the goal is just to wait until the au is aware of progress. au.cachedDBRound should be enough?
			for currentDBRound >= au.cachedDBRound && currentDeltaLen == len(au.deltas) {
				au.accountsReadCond.Wait()
			}
		} else {
			au.log.Errorf("accountUpdates.lookupKvPair: database round %d mismatching in-memory round %d", dbRound, currentDBRound)
			err = &MismatchingDatabaseRoundError{databaseRound: dbRound, memoryRound: currentDBRound}
			return
		}
	}
}

// LookupWithoutRewards returns the account data for a given address at a given round.
func (au *accountUpdates) LookupWithoutRewards(rnd basics.Round, addr basics.Address) (data ledgercore.AccountData, validThrough basics.Round, err error) {
	data, validThrough, _, _, err = au.lookupWithoutRewards(rnd, addr, true /* take lock*/)
	return
}

// ListAssets lists the assets by their asset index, limiting to the first maxResults
func (au *accountUpdates) ListAssets(maxAssetIdx basics.AssetIndex, maxResults uint64) ([]basics.CreatableLocator, error) {
	return au.listCreatables(basics.CreatableIndex(maxAssetIdx), maxResults, basics.AssetCreatable)
}

// ListApplications lists the application by their app index, limiting to the first maxResults
func (au *accountUpdates) ListApplications(maxAppIdx basics.AppIndex, maxResults uint64) ([]basics.CreatableLocator, error) {
	return au.listCreatables(basics.CreatableIndex(maxAppIdx), maxResults, basics.AppCreatable)
}

// listCreatables lists the application/asset by their app/asset index, limiting to the first maxResults
func (au *accountUpdates) listCreatables(maxCreatableIdx basics.CreatableIndex, maxResults uint64, ctype basics.CreatableType) ([]basics.CreatableLocator, error) {
	au.accountsMu.RLock()
	for {
		currentDbRound := au.cachedDBRound
		currentDeltaLen := len(au.deltas)
		// Sort indices for creatables that have been created/deleted. If this
		// turns out to be too inefficient, we could keep around a heap of
		// created/deleted asset indices in memory.
		keys := make([]basics.CreatableIndex, 0, len(au.creatables))
		for cidx, delta := range au.creatables {
			if delta.Ctype != ctype {
				continue
			}
			if cidx <= maxCreatableIdx {
				keys = append(keys, cidx)
			}
		}
		sort.Slice(keys, func(i, j int) bool { return keys[i] > keys[j] })

		// Check for creatables that haven't been synced to disk yet.
		unsyncedCreatables := make([]basics.CreatableLocator, 0, len(keys))
		deletedCreatables := make(map[basics.CreatableIndex]bool, len(keys))
		for _, cidx := range keys {
			delta := au.creatables[cidx]
			if delta.Created {
				// Created but only exists in memory
				unsyncedCreatables = append(unsyncedCreatables, basics.CreatableLocator{
					Type:    delta.Ctype,
					Index:   cidx,
					Creator: delta.Creator,
				})
			} else {
				// Mark deleted creatables for exclusion from the results set
				deletedCreatables[cidx] = true
			}
		}

		au.accountsMu.RUnlock()

		// Check in-memory created creatables, which will always be newer than anything
		// in the database
		if uint64(len(unsyncedCreatables)) >= maxResults {
			return unsyncedCreatables[:maxResults], nil
		}
		res := unsyncedCreatables

		// Fetch up to maxResults - len(res) + len(deletedCreatables) from the database,
		// so we have enough extras in case creatables were deleted
		numToFetch := maxResults - uint64(len(res)) + uint64(len(deletedCreatables))
		dbResults, dbRound, err := au.accountsq.listCreatables(maxCreatableIdx, numToFetch, ctype)
		if err != nil {
			return nil, err
		}

		if dbRound == currentDbRound {
			// Now we merge the database results with the in-memory results
			for _, loc := range dbResults {
				// Check if we have enough results
				if uint64(len(res)) == maxResults {
					return res, nil
				}

				// Creatable was deleted
				if _, ok := deletedCreatables[loc.Index]; ok {
					continue
				}

				// We're OK to include this result
				res = append(res, loc)
			}
			return res, nil
		}
		if dbRound < currentDbRound {
			au.log.Errorf("listCreatables: database round %d is behind in-memory round %d", dbRound, currentDbRound)
			return []basics.CreatableLocator{}, &StaleDatabaseRoundError{databaseRound: dbRound, memoryRound: currentDbRound}
		}
		au.accountsMu.RLock()
		for currentDbRound >= au.cachedDBRound && currentDeltaLen == len(au.deltas) {
			au.accountsReadCond.Wait()
		}
	}
}

// GetCreatorForRound returns the creator for a given asset/app index at a given round
func (au *accountUpdates) GetCreatorForRound(rnd basics.Round, cidx basics.CreatableIndex, ctype basics.CreatableType) (creator basics.Address, ok bool, err error) {
	return au.getCreatorForRound(rnd, cidx, ctype, true /* take the lock */)
}

// committedUpTo implements the ledgerTracker interface for accountUpdates.
// The method informs the tracker that committedRound and all it's previous rounds have
// been committed to the block database. The method returns what is the oldest round
// number that can be removed from the blocks database as well as the lookback that this
// tracker maintains.
func (au *accountUpdates) committedUpTo(committedRound basics.Round) (retRound, lookback basics.Round) {
	au.accountsMu.RLock()
	defer au.accountsMu.RUnlock()

	retRound = basics.Round(0)
	lookback = basics.Round(au.acctLookback)
	if committedRound < lookback {
		return
	}

	retRound = au.cachedDBRound
	return
}

// produceCommittingTask enqueues committing the balances for round committedRound-lookback.
// The deferred committing is done so that we could calculate the historical balances lookback rounds back.
// Since we don't want to hold off the tracker's mutex for too long, we'll defer the database persistence of this
// operation to a syncer goroutine. The one caveat is that when storing a catchpoint round, we would want to
// wait until the catchpoint creation is done, so that the persistence of the catchpoint file would have an
// uninterrupted view of the balances at a given point of time.
func (au *accountUpdates) produceCommittingTask(committedRound basics.Round, dbRound basics.Round, dcr *deferredCommitRange) *deferredCommitRange {
	var offset uint64
	au.accountsMu.RLock()
	defer au.accountsMu.RUnlock()

	if committedRound < dcr.lookback {
		return nil
	}

	newBase := committedRound - dcr.lookback
	if newBase <= dbRound {
		// Already forgotten
		return nil
	}

	if newBase > dbRound+basics.Round(len(au.deltas)) {
		au.log.Panicf("produceCommittingTask: block %d too far in the future, lookback %d, dbRound %d (cached %d), deltas %d", committedRound, dcr.lookback, dbRound, au.cachedDBRound, len(au.deltas))
	}

	offset = uint64(newBase - dbRound)

	offset = au.consecutiveVersion(offset)

	// calculate the number of pending deltas
	dcr.pendingDeltas = au.deltasAccum[offset] - au.deltasAccum[0]

	proto := config.Consensus[au.versions[offset]]
	dcr.catchpointLookback = proto.CatchpointLookback
	if dcr.catchpointLookback == 0 {
		dcr.catchpointLookback = proto.MaxBalLookback
	}

	// submit committing task only if offset is non-zero in addition to
	// 1) no pending catchpoint writes
	// 2) batching requirements meet or catchpoint round
	dcr.oldBase = dbRound
	dcr.offset = offset
	return dcr
}

func (au *accountUpdates) consecutiveVersion(offset uint64) uint64 {
	// check if this update chunk spans across multiple consensus versions. If so, break it so that each update would tackle only a single
	// consensus version.
	if au.versions[1] != au.versions[offset] {
		// find the tip point.
		tipPoint := sort.Search(int(offset), func(i int) bool {
			// we're going to search here for version inequality, with the assumption that consensus versions won't repeat.
			// that allow us to support [ver1, ver1, ..., ver2, ver2, ..., ver3, ver3] but not [ver1, ver1, ..., ver2, ver2, ..., ver1, ver3].
			return au.versions[1] != au.versions[1+i]
		})
		// no need to handle the case of "no found", or tipPoint==int(offset), since we already know that it's there.
		offset = uint64(tipPoint)
	}
	return offset
}

// newBlock is the accountUpdates implementation of the ledgerTracker interface. This is the "external" facing function
// which invokes the internal implementation after taking the lock.
func (au *accountUpdates) newBlock(blk bookkeeping.Block, delta ledgercore.StateDelta) {
	au.accountsMu.Lock()
	au.newBlockImpl(blk, delta)
	au.accountsMu.Unlock()
	au.accountsReadCond.Broadcast()
}

// LatestTotals returns the totals of all accounts for the most recent round, as well as the round number
func (au *accountUpdates) LatestTotals() (basics.Round, ledgercore.AccountTotals, error) {
	au.accountsMu.RLock()
	defer au.accountsMu.RUnlock()
	return au.latestTotalsImpl()
}

// ReadCloseSizer interface implements the standard io.Reader and io.Closer as well
// as supporting the Size() function that let the caller know what the size of the stream would be (in bytes).
type ReadCloseSizer interface {
	io.ReadCloser
	Size() (int64, error)
}

// readCloseSizer is an instance of the ReadCloseSizer interface
type readCloseSizer struct {
	io.ReadCloser
	size int64
}

// Size returns the length of the associated stream.
func (r *readCloseSizer) Size() (int64, error) {
	if r.size < 0 {
		return 0, fmt.Errorf("unknown stream size")
	}
	return r.size, nil
}

// functions below this line are all internal functions

// accountUpdatesLedgerEvaluator is a "ledger emulator" which is used *only* by initializeCaches, as a way to shortcut
// the locks taken by the real ledger object when making requests that are being served by the accountUpdates.
// Using this struct allow us to take the tracker lock *before* calling the loadFromDisk, and having the operation complete
// without taking any locks. Note that it's not only the locks performance that is gained : by having the loadFrom disk
// not requiring any external locks, we can safely take a trackers lock on the ledger during reloadLedger, which ensures
// that even during catchpoint catchup mode switch, we're still correctly protected by a mutex.
type accountUpdatesLedgerEvaluator struct {
	// au is the associated accountUpdates structure which invoking the trackerEvalVerified function, passing this structure as input.
	// the accountUpdatesLedgerEvaluator would access the underlying accountUpdates function directly, bypassing the balances mutex lock.
	au *accountUpdates
	// ao is onlineAccounts for voters access
	ao *onlineAccounts
	// prevHeader is the previous header to the current one. The usage of this is only in the context of initializeCaches where we iteratively
	// building the ledgercore.StateDelta, which requires a peek on the "previous" header information.
	prevHeader bookkeeping.BlockHeader
}

// GenesisHash returns the genesis hash
func (aul *accountUpdatesLedgerEvaluator) GenesisHash() crypto.Digest {
	return aul.au.ledger.GenesisHash()
}

// GenesisProto returns the genesis consensus params
func (aul *accountUpdatesLedgerEvaluator) GenesisProto() config.ConsensusParams {
	return aul.au.ledger.GenesisProto()
}

// CompactCertVoters returns the top online accounts at round rnd.
func (aul *accountUpdatesLedgerEvaluator) CompactCertVoters(rnd basics.Round) (voters *ledgercore.VotersForRound, err error) {
	return aul.ao.voters.getVoters(rnd)
}

// BlockHdr returns the header of the given round. When the evaluator is running, it's only referring to the previous header, which is what we
// are providing here. Any attempt to access a different header would get denied.
func (aul *accountUpdatesLedgerEvaluator) BlockHdr(r basics.Round) (bookkeeping.BlockHeader, error) {
	if r == aul.prevHeader.Round {
		return aul.prevHeader, nil
	}
	return bookkeeping.BlockHeader{}, ledgercore.ErrNoEntry{}
}

// LatestTotals returns the totals of all accounts for the most recent round, as well as the round number
func (aul *accountUpdatesLedgerEvaluator) LatestTotals() (basics.Round, ledgercore.AccountTotals, error) {
	return aul.au.latestTotalsImpl()
}

// CheckDup test to see if the given transaction id/lease already exists. It's not needed by the accountUpdatesLedgerEvaluator and implemented as a stub.
func (aul *accountUpdatesLedgerEvaluator) CheckDup(config.ConsensusParams, basics.Round, basics.Round, basics.Round, transactions.Txid, ledgercore.Txlease) error {
	// this is a non-issue since this call will never be made on non-validating evaluation
	return fmt.Errorf("accountUpdatesLedgerEvaluator: tried to check for dup during accountUpdates initialization ")
}

// lookupWithoutRewards returns the account balance for a given address at a given round, without the reward
func (aul *accountUpdatesLedgerEvaluator) LookupWithoutRewards(rnd basics.Round, addr basics.Address) (ledgercore.AccountData, basics.Round, error) {
	data, validThrough, _, _, err := aul.au.lookupWithoutRewards(rnd, addr, false /*don't sync*/)
	if err != nil {
		return ledgercore.AccountData{}, 0, err
	}

	return data, validThrough, err
}

func (aul *accountUpdatesLedgerEvaluator) LookupApplication(rnd basics.Round, addr basics.Address, aidx basics.AppIndex) (ledgercore.AppResource, error) {
	r, _, err := aul.au.lookupResource(rnd, addr, basics.CreatableIndex(aidx), basics.AppCreatable, false /* don't sync */)
	return ledgercore.AppResource{AppParams: r.AppParams, AppLocalState: r.AppLocalState}, err
}

func (aul *accountUpdatesLedgerEvaluator) LookupAsset(rnd basics.Round, addr basics.Address, aidx basics.AssetIndex) (ledgercore.AssetResource, error) {
	r, _, err := aul.au.lookupResource(rnd, addr, basics.CreatableIndex(aidx), basics.AssetCreatable, false /* don't sync */)
	return ledgercore.AssetResource{AssetParams: r.AssetParams, AssetHolding: r.AssetHolding}, err
}

func (aul *accountUpdatesLedgerEvaluator) LookupKv(rnd basics.Round, key string) (*string, error) {
	panic("not implemented")
}

// GetCreatorForRound returns the asset/app creator for a given asset/app index at a given round
func (aul *accountUpdatesLedgerEvaluator) GetCreatorForRound(rnd basics.Round, cidx basics.CreatableIndex, ctype basics.CreatableType) (creator basics.Address, ok bool, err error) {
	return aul.au.getCreatorForRound(rnd, cidx, ctype, false /* don't sync */)
}

// onlineTotals returns the online totals of all accounts at the end of round rnd.
// used in tests only
func (au *accountUpdates) onlineTotals(rnd basics.Round) (basics.MicroAlgos, error) {
	au.accountsMu.RLock()
	defer au.accountsMu.RUnlock()
	offset, err := au.roundOffset(rnd)
	if err != nil {
		return basics.MicroAlgos{}, err
	}

	totals := au.roundTotals[offset]
	return totals.Online.Money, nil
}

// latestTotalsImpl returns the totals of all accounts for the most recent round, as well as the round number
func (au *accountUpdates) latestTotalsImpl() (basics.Round, ledgercore.AccountTotals, error) {
	offset := len(au.deltas)
	rnd := au.cachedDBRound + basics.Round(len(au.deltas))
	return rnd, au.roundTotals[offset], nil
}

// initializeFromDisk performs the atomic operation of loading the accounts data information from disk
// and preparing the accountUpdates for operation.
func (au *accountUpdates) initializeFromDisk(l ledgerForTracker, lastBalancesRound basics.Round) (err error) {
	au.dbs = l.trackerDB()
	au.log = l.trackerLog()
	au.ledger = l

	start := time.Now()
	ledgerAccountsinitCount.Inc(nil)
	err = au.dbs.Wdb.Atomic(func(ctx context.Context, tx *sql.Tx) error {
		totals, err0 := accountsTotals(ctx, tx, false)
		if err0 != nil {
			return err0
		}

		au.roundTotals = []ledgercore.AccountTotals{totals}
		return nil
	})

	ledgerAccountsinitMicros.AddMicrosecondsSince(start, nil)
	if err != nil {
		return
	}

	au.accountsq, err = accountsInitDbQueries(au.dbs.Rdb.Handle)
	if err != nil {
		return
	}

	hdr, err := l.BlockHdr(lastBalancesRound)
	if err != nil {
		return
	}

	au.versions = []protocol.ConsensusVersion{hdr.CurrentProtocol}
	au.deltas = nil
	au.kvDeltas = nil
	au.creatableDeltas = nil
	au.accounts = make(map[basics.Address]modifiedAccount)
	au.resources = make(resourcesUpdates)
	au.kvStore = make(map[string]modifiedValue)
	au.creatables = make(map[basics.CreatableIndex]ledgercore.ModifiedCreatable)
	au.deltasAccum = []int{0}

	au.baseAccounts.init(au.log, baseAccountsPendingAccountsBufferSize, baseAccountsPendingAccountsWarnThreshold)
	au.baseResources.init(au.log, baseResourcesPendingAccountsBufferSize, baseResourcesPendingAccountsWarnThreshold)
	au.baseBoxes.init(au.log, 0, 0) // todo
	return
}

// newBlockImpl is the accountUpdates implementation of the ledgerTracker interface. This is the "internal" facing function
// which assumes that no lock need to be taken.
func (au *accountUpdates) newBlockImpl(blk bookkeeping.Block, delta ledgercore.StateDelta) {
	rnd := blk.Round()

	if rnd <= au.latest() {
		// Duplicate, ignore.
		return
	}

	if rnd != au.latest()+1 {
		au.log.Panicf("accountUpdates: newBlockImpl %d too far in the future, dbRound %d, deltas %d", rnd, au.cachedDBRound, len(au.deltas))
	}
	au.deltas = append(au.deltas, delta.Accts)
	au.versions = append(au.versions, blk.CurrentProtocol)
	au.creatableDeltas = append(au.creatableDeltas, delta.Creatables)
	au.kvDeltas = append(au.kvDeltas, delta.KvMods)
	au.deltasAccum = append(au.deltasAccum, delta.Accts.Len()+au.deltasAccum[len(au.deltasAccum)-1])

	au.baseAccounts.flushPendingWrites()
	au.baseResources.flushPendingWrites()
	au.baseBoxes.flushPendingWrites()

	for i := 0; i < delta.Accts.Len(); i++ {
		addr, data := delta.Accts.GetByIdx(i)
		macct := au.accounts[addr]
		macct.ndeltas++
		macct.data = data
		au.accounts[addr] = macct
	}
	for _, res := range delta.Accts.GetAllAssetResources() {
		key := accountCreatable{
			address: res.Addr,
			index:   basics.CreatableIndex(res.Aidx),
		}
		mres, _ := au.resources.get(key)
		mres.resource.AssetHolding = res.Holding.Holding
		mres.resource.AssetParams = res.Params.Params
		mres.ndeltas++
		au.resources.set(key, mres)
	}
	for _, res := range delta.Accts.GetAllAppResources() {
		key := accountCreatable{
			address: res.Addr,
			index:   basics.CreatableIndex(res.Aidx),
		}
		mres, _ := au.resources.get(key)
		mres.resource.AppLocalState = res.State.LocalState
		mres.resource.AppParams = res.Params.Params
		mres.ndeltas++
		au.resources.set(key, mres)
	}

	for k, v := range delta.KvMods {
		mvalue := au.kvStore[k]
		mvalue.ndeltas++
		mvalue.data = v
		au.kvStore[k] = mvalue
	}

	for cidx, cdelta := range delta.Creatables {
		mcreat := au.creatables[cidx]
		mcreat.Creator = cdelta.Creator
		mcreat.Created = cdelta.Created
		mcreat.Ctype = cdelta.Ctype
		mcreat.Ndeltas++
		au.creatables[cidx] = mcreat
	}

	au.roundTotals = append(au.roundTotals, delta.Totals)

	// calling prune would drop old entries from the base accounts.
	newBaseAccountSize := (len(au.accounts) + 1) + baseAccountsPendingAccountsBufferSize
	au.baseAccounts.prune(newBaseAccountSize)
	newBaseResourcesSize := (len(au.resources) + 1) + baseResourcesPendingAccountsBufferSize
	au.baseResources.prune(newBaseResourcesSize)
<<<<<<< HEAD
	// todo:
	newBaseBoxesSize := (len(au.kvStore) + 1)
	au.baseBoxes.prune(newBaseBoxesSize)

	if au.voters != nil {
		au.voters.newBlock(blk.BlockHeader)
	}
=======
>>>>>>> 1b7d7ea1
}

// lookupLatest returns the account data for a given address for the latest round.
// The rewards are added to the AccountData before returning.
// Note that the function doesn't update the account with the rewards,
// even while it does return the AccountData which represent the "rewarded" account data.
func (au *accountUpdates) lookupLatest(addr basics.Address) (data basics.AccountData, rnd basics.Round, withoutRewards basics.MicroAlgos, err error) {
	au.accountsMu.RLock()
	needUnlock := true
	defer func() {
		if needUnlock {
			au.accountsMu.RUnlock()
		}
	}()
	var offset uint64
	var rewardsProto config.ConsensusParams
	var rewardsLevel uint64
	var persistedData persistedAccountData
	var persistedResources []persistedResourcesData
	var resourceDbRound basics.Round
	withRewards := true

	var foundAccount bool
	var ad ledgercore.AccountData

	var foundResources map[basics.CreatableIndex]basics.Round
	var resourceCount uint64

	addResource := func(cidx basics.CreatableIndex, round basics.Round, res ledgercore.AccountResource) error {
		foundRound, ok := foundResources[cidx]
		if !ok { // first time seeing this cidx
			foundResources[cidx] = round
			if ledgercore.AssignAccountResourceToAccountData(cidx, res, &data) {
				resourceCount++
			}
			return nil
		}
		// is this newer than current "found" rnd for this resource?
		if round > foundRound {
			return fmt.Errorf("error in lookupAllResources, round %v > foundRound %v: %w", round, foundRound, ErrLookupLatestResources)
		}
		// otherwise older than current "found" rnd: ignore, since it's older than what we have
		return nil
	}

	// possibly avoid a trip to the DB for more resources, if we can use totals info
	checkDone := func() bool {
		if foundAccount { // found AccountData
			// no resources
			if ad.TotalAssetParams == 0 && ad.TotalAppParams == 0 &&
				ad.TotalAssets == 0 && ad.TotalAppLocalStates == 0 {
				return true
			}
			// not possible to know how many resources rows to look for: totals conceal possibly overlapping assets/apps
			// but asset params also assume asset holding
			if (ad.TotalAssetParams != 0 && ad.TotalAssets != 0 && ad.TotalAssetParams != ad.TotalAssets) ||
				(ad.TotalAppParams != 0 && ad.TotalAppLocalStates != 0) {
				return false
			}

			// in cases where acct is only a holder of assets/apps, or is just a creator of assets/apps,
			// we can know how many resources rows to look for
			needToFind := uint64(0)
			if ad.TotalAssetParams == 0 { // not a creator of assets
				needToFind += uint64(ad.TotalAssets) // look for N asset holdings
			} else if ad.TotalAssets == 0 { // not a holder of assets
				needToFind += uint64(ad.TotalAssetParams) // look for N asset params
			} else if ad.TotalAssetParams == ad.TotalAssets {
				needToFind += uint64(ad.TotalAssetParams)
			} else {
				return false
			}
			if ad.TotalAppParams == 0 { // not a creator of apps
				needToFind += uint64(ad.TotalAppLocalStates) // look for N AppLocalStates
			} else if ad.TotalAppLocalStates == 0 { // not a user of apps
				needToFind += uint64(ad.TotalAppParams) // look for N AppParams
			} else {
				return false
			}
			return needToFind == resourceCount
		}
		return false
	}

	for {
		currentDbRound := au.cachedDBRound
		currentDeltaLen := len(au.deltas)
		rnd = au.latest()
		offset, err = au.roundOffset(rnd)
		if err != nil {
			return
		}
		// offset should now be len(au.deltas)
		if offset != uint64(len(au.deltas)) {
			return basics.AccountData{}, basics.Round(0), basics.MicroAlgos{}, fmt.Errorf("offset != len(au.deltas): %w", ErrLookupLatestResources)
		}
		ad = ledgercore.AccountData{}
		foundAccount = false
		foundResources = make(map[basics.CreatableIndex]basics.Round)
		resourceCount = 0

		rewardsProto = config.Consensus[au.versions[offset]]
		rewardsLevel = au.roundTotals[offset].RewardsLevel

		// we're testing the withRewards here and setting the defer function only once, and only if withRewards is true.
		// we want to make this defer only after setting the above rewardsProto/rewardsLevel.
		if withRewards {
			defer func() {
				if err == nil {
					ledgercore.AssignAccountData(&data, ad)
					withoutRewards = data.MicroAlgos // record balance before updating rewards
					data = data.WithUpdatedRewards(rewardsProto, rewardsLevel)
				}
			}()
			withRewards = false
		}

		// check if we've had this address modified in the past rounds. ( i.e. if it's in the deltas )
		if macct, has := au.accounts[addr]; has {
			// This is the most recent round, so we can
			// use a cache of the most recent account state.
			ad = macct.data
			foundAccount = true
		} else if pad, has := au.baseAccounts.read(addr); has && pad.round == currentDbRound {
			// we don't technically need this, since it's already in the baseAccounts, however, writing this over
			// would ensure that we promote this field.
			au.baseAccounts.writePending(pad)
			ad = pad.accountData.GetLedgerCoreAccountData()
			foundAccount = true
		}

		if checkDone() {
			return
		}

		// check for resources modified in the past rounds, in the deltas
		for cidx, mr := range au.resources.getForAddress(addr) {
			if err := addResource(cidx, rnd, mr.resource); err != nil {
				return basics.AccountData{}, basics.Round(0), basics.MicroAlgos{}, err
			}
		}

		if checkDone() {
			return
		}

		// check the baseResources -
		if prds := au.baseResources.readAll(addr); len(prds) > 0 {
			for _, prd := range prds {
				// we don't technically need this, since it's already in the baseResources, however, writing this over
				// would ensure that we promote this field.
				au.baseResources.writePending(prd, addr)
				if prd.addrid != 0 {
					if err := addResource(prd.aidx, rnd, prd.AccountResource()); err != nil {
						return basics.AccountData{}, basics.Round(0), basics.MicroAlgos{}, err
					}
				}
			}
		}
		au.accountsMu.RUnlock()
		needUnlock = false

		if checkDone() {
			return
		}

		// No updates of this account in the in-memory deltas; use on-disk DB.
		// The check in roundOffset() made sure the round is exactly the one
		// present in the on-disk DB.  As an optimization, we avoid creating
		// a separate transaction here, and directly use a prepared SQL query
		// against the database.
		if !foundAccount {
			persistedData, err = au.accountsq.lookup(addr)
			if err != nil {
				return basics.AccountData{}, basics.Round(0), basics.MicroAlgos{}, err
			}
			if persistedData.round == currentDbRound {
				if persistedData.rowid != 0 {
					// if we read actual data return it
					au.baseAccounts.writePending(persistedData)
					ad = persistedData.accountData.GetLedgerCoreAccountData()
				} else {
					ad = ledgercore.AccountData{}
				}

				foundAccount = true
				if checkDone() {
					return
				}
			}

			if persistedData.round < currentDbRound {
				au.log.Errorf("accountUpdates.lookupLatest: account database round %d is behind in-memory round %d", persistedData.round, currentDbRound)
				return basics.AccountData{}, basics.Round(0), basics.MicroAlgos{}, &StaleDatabaseRoundError{databaseRound: persistedData.round, memoryRound: currentDbRound}
			}
			if persistedData.round > currentDbRound {
				goto tryAgain
			}
		}

		// Look for resources on disk
		persistedResources, resourceDbRound, err = au.accountsq.lookupAllResources(addr)
		if err != nil {
			return basics.AccountData{}, basics.Round(0), basics.MicroAlgos{}, err
		}
		if resourceDbRound == currentDbRound {
			for _, pd := range persistedResources {
				au.baseResources.writePending(pd, addr)
				if err := addResource(pd.aidx, currentDbRound, pd.AccountResource()); err != nil {
					return basics.AccountData{}, basics.Round(0), basics.MicroAlgos{}, err
				}
			}
			// We've found all the resources we could find for this address.
			return
		}

		if resourceDbRound < currentDbRound {
			au.log.Errorf("accountUpdates.lookupLatest: resource database round %d is behind in-memory round %d", resourceDbRound, currentDbRound)
			return basics.AccountData{}, basics.Round(0), basics.MicroAlgos{}, &StaleDatabaseRoundError{databaseRound: resourceDbRound, memoryRound: currentDbRound}
		}

	tryAgain:
		au.accountsMu.RLock()
		needUnlock = true
		for currentDbRound >= au.cachedDBRound && currentDeltaLen == len(au.deltas) {
			au.accountsReadCond.Wait()
		}
	}
}

func (au *accountUpdates) lookupResource(rnd basics.Round, addr basics.Address, aidx basics.CreatableIndex, ctype basics.CreatableType, synchronized bool) (data ledgercore.AccountResource, validThrough basics.Round, err error) {
	needUnlock := false
	if synchronized {
		au.accountsMu.RLock()
		needUnlock = true
	}
	defer func() {
		if needUnlock {
			au.accountsMu.RUnlock()
		}
	}()
	var offset uint64
	var persistedData persistedResourcesData
	for {
		currentDbRound := au.cachedDBRound
		currentDeltaLen := len(au.deltas)
		offset, err = au.roundOffset(rnd)
		if err != nil {
			return
		}

		// check if we've had this address modified in the past rounds. ( i.e. if it's in the deltas )
		macct, indeltas := au.resources.get(accountCreatable{address: addr, index: aidx})
		if indeltas {
			// Check if this is the most recent round, in which case, we can
			// use a cache of the most recent account state.
			if offset == uint64(len(au.deltas)) {
				return macct.resource, rnd, nil
			}
			// the account appears in the deltas, but we don't know if it appears in the
			// delta range of [0..offset], so we'll need to check :
			// Traverse the deltas backwards to ensure that later updates take
			// priority if present.
			for offset > 0 {
				offset--
				r, ok := au.deltas[offset].GetResource(addr, aidx, ctype)
				if ok {
					// the returned validThrough here is not optimal, but it still correct. We could get a more accurate value by scanning
					// the deltas forward, but this would be time consuming loop, which might not pay off.
					return r, rnd, nil
				}
			}
		} else {
			// we know that the account in not in the deltas - so there is no point in scanning it.
			// we've going to fall back to search in the database, but before doing so, we should
			// update the rnd so that it would point to the end of the known delta range.
			// ( that would give us the best validity range )
			rnd = currentDbRound + basics.Round(currentDeltaLen)
		}

		// check the baseResources -
		if macct, has := au.baseResources.read(addr, aidx); has {
			// we don't technically need this, since it's already in the baseResources, however, writing this over
			// would ensure that we promote this field.
			au.baseResources.writePending(macct, addr)
			return macct.AccountResource(), rnd, nil
		}

		if synchronized {
			au.accountsMu.RUnlock()
			needUnlock = false
		}
		// No updates of this account in the in-memory deltas; use on-disk DB.
		// The check in roundOffset() made sure the round is exactly the one
		// present in the on-disk DB.  As an optimization, we avoid creating
		// a separate transaction here, and directly use a prepared SQL query
		// against the database.
		persistedData, err = au.accountsq.lookupResources(addr, aidx, ctype)
		if persistedData.round == currentDbRound {
			if persistedData.addrid != 0 {
				// if we read actual data return it
				au.baseResources.writePending(persistedData, addr)
				return persistedData.AccountResource(), rnd, err
			}
			// otherwise return empty
			return ledgercore.AccountResource{}, rnd, err
		}
		if synchronized {
			if persistedData.round < currentDbRound {
				au.log.Errorf("accountUpdates.lookupResource: database round %d is behind in-memory round %d", persistedData.round, currentDbRound)
				return ledgercore.AccountResource{}, basics.Round(0), &StaleDatabaseRoundError{databaseRound: persistedData.round, memoryRound: currentDbRound}
			}
			au.accountsMu.RLock()
			needUnlock = true
			for currentDbRound >= au.cachedDBRound && currentDeltaLen == len(au.deltas) {
				au.accountsReadCond.Wait()
			}
		} else {
			// in non-sync mode, we don't wait since we already assume that we're synchronized.
			au.log.Errorf("accountUpdates.lookupResource: database round %d mismatching in-memory round %d", persistedData.round, currentDbRound)
			return ledgercore.AccountResource{}, basics.Round(0), &MismatchingDatabaseRoundError{databaseRound: persistedData.round, memoryRound: currentDbRound}
		}
	}
}

// lookupWithoutRewards returns the account data for a given address at a given round.
func (au *accountUpdates) lookupWithoutRewards(rnd basics.Round, addr basics.Address, synchronized bool) (data ledgercore.AccountData, validThrough basics.Round, rewardsVersion protocol.ConsensusVersion, rewardsLevel uint64, err error) {
	needUnlock := false
	if synchronized {
		au.accountsMu.RLock()
		needUnlock = true
	}
	defer func() {
		if needUnlock {
			au.accountsMu.RUnlock()
		}
	}()
	var offset uint64
	var persistedData persistedAccountData
	for {
		currentDbRound := au.cachedDBRound
		currentDeltaLen := len(au.deltas)
		offset, err = au.roundOffset(rnd)
		if err != nil {
			return
		}

		rewardsVersion = au.versions[offset]
		rewardsLevel = au.roundTotals[offset].RewardsLevel

		// check if we've had this address modified in the past rounds. ( i.e. if it's in the deltas )
		macct, indeltas := au.accounts[addr]
		if indeltas {
			// Check if this is the most recent round, in which case, we can
			// use a cache of the most recent account state.
			if offset == uint64(len(au.deltas)) {
				return macct.data, rnd, rewardsVersion, rewardsLevel, nil
			}
			// the account appears in the deltas, but we don't know if it appears in the
			// delta range of [0..offset], so we'll need to check :
			// Traverse the deltas backwards to ensure that later updates take
			// priority if present.
			for offset > 0 {
				offset--
				d, ok := au.deltas[offset].GetData(addr)
				if ok {
					// the returned validThrough here is not optimal, but it still correct. We could get a more accurate value by scanning
					// the deltas forward, but this would be time consuming loop, which might not pay off.
					return d, rnd, rewardsVersion, rewardsLevel, nil
				}
			}
		} else {
			// we know that the account in not in the deltas - so there is no point in scanning it.
			// we've going to fall back to search in the database, but before doing so, we should
			// update the rnd so that it would point to the end of the known delta range.
			// ( that would give us the best validity range )
			rnd = currentDbRound + basics.Round(currentDeltaLen)
		}

		// check the baseAccounts -
		if macct, has := au.baseAccounts.read(addr); has {
			// we don't technically need this, since it's already in the baseAccounts, however, writing this over
			// would ensure that we promote this field.
			au.baseAccounts.writePending(macct)
			return macct.accountData.GetLedgerCoreAccountData(), rnd, rewardsVersion, rewardsLevel, nil
		}

		if synchronized {
			au.accountsMu.RUnlock()
			needUnlock = false
		}
		// No updates of this account in the in-memory deltas; use on-disk DB.
		// The check in roundOffset() made sure the round is exactly the one
		// present in the on-disk DB.  As an optimization, we avoid creating
		// a separate transaction here, and directly use a prepared SQL query
		// against the database.
		persistedData, err = au.accountsq.lookup(addr)
		if persistedData.round == currentDbRound {
			if persistedData.rowid != 0 {
				// if we read actual data return it
				au.baseAccounts.writePending(persistedData)
				return persistedData.accountData.GetLedgerCoreAccountData(), rnd, rewardsVersion, rewardsLevel, err
			}
			// otherwise return empty
			return ledgercore.AccountData{}, rnd, rewardsVersion, rewardsLevel, err
		}
		if synchronized {
			if persistedData.round < currentDbRound {
				au.log.Errorf("accountUpdates.lookupWithoutRewards: database round %d is behind in-memory round %d", persistedData.round, currentDbRound)
				return ledgercore.AccountData{}, basics.Round(0), rewardsVersion, rewardsLevel, &StaleDatabaseRoundError{databaseRound: persistedData.round, memoryRound: currentDbRound}
			}
			au.accountsMu.RLock()
			needUnlock = true
			for currentDbRound >= au.cachedDBRound && currentDeltaLen == len(au.deltas) {
				au.accountsReadCond.Wait()
			}
		} else {
			// in non-sync mode, we don't wait since we already assume that we're synchronized.
			au.log.Errorf("accountUpdates.lookupWithoutRewards: database round %d mismatching in-memory round %d", persistedData.round, currentDbRound)
			return ledgercore.AccountData{}, basics.Round(0), rewardsVersion, rewardsLevel, &MismatchingDatabaseRoundError{databaseRound: persistedData.round, memoryRound: currentDbRound}
		}
	}
}

// getCreatorForRound returns the asset/app creator for a given asset/app index at a given round
func (au *accountUpdates) getCreatorForRound(rnd basics.Round, cidx basics.CreatableIndex, ctype basics.CreatableType, synchronized bool) (creator basics.Address, ok bool, err error) {
	unlock := false
	if synchronized {
		au.accountsMu.RLock()
		unlock = true
	}
	defer func() {
		if unlock {
			au.accountsMu.RUnlock()
		}
	}()
	var dbRound basics.Round
	var offset uint64
	for {
		currentDbRound := au.cachedDBRound
		currentDeltaLen := len(au.deltas)
		offset, err = au.roundOffset(rnd)
		if err != nil {
			return basics.Address{}, false, err
		}

		// If this is the most recent round, au.creatables has the latest
		// state and we can skip scanning backwards over creatableDeltas
		if offset == uint64(len(au.deltas)) {
			// Check if we already have the asset/creator in cache
			creatableDelta, ok := au.creatables[cidx]
			if ok {
				if creatableDelta.Created && creatableDelta.Ctype == ctype {
					return creatableDelta.Creator, true, nil
				}
				return basics.Address{}, false, nil
			}
		} else {
			for offset > 0 {
				offset--
				creatableDelta, ok := au.creatableDeltas[offset][cidx]
				if ok {
					if creatableDelta.Created && creatableDelta.Ctype == ctype {
						return creatableDelta.Creator, true, nil
					}
					return basics.Address{}, false, nil
				}
			}
		}

		if synchronized {
			au.accountsMu.RUnlock()
			unlock = false
		}
		// Check the database
		creator, ok, dbRound, err = au.accountsq.lookupCreator(cidx, ctype)

		if dbRound == currentDbRound {
			return
		}
		if synchronized {
			if dbRound < currentDbRound {
				au.log.Errorf("accountUpdates.getCreatorForRound: database round %d is behind in-memory round %d", dbRound, currentDbRound)
				return basics.Address{}, false, &StaleDatabaseRoundError{databaseRound: dbRound, memoryRound: currentDbRound}
			}
			au.accountsMu.RLock()
			unlock = true
			for currentDbRound >= au.cachedDBRound && currentDeltaLen == len(au.deltas) {
				au.accountsReadCond.Wait()
			}
		} else {
			au.log.Errorf("accountUpdates.getCreatorForRound: database round %d mismatching in-memory round %d", dbRound, currentDbRound)
			return basics.Address{}, false, &MismatchingDatabaseRoundError{databaseRound: dbRound, memoryRound: currentDbRound}
		}
	}
}

// roundOffset calculates the offset of the given round compared to the current dbRound. Requires that the lock would be taken.
func (au *accountUpdates) roundOffset(rnd basics.Round) (offset uint64, err error) {
	if rnd < au.cachedDBRound {
		err = &RoundOffsetError{
			round:   rnd,
			dbRound: au.cachedDBRound,
		}
		return
	}

	off := uint64(rnd - au.cachedDBRound)
	if off > uint64(len(au.deltas)) {
		err = fmt.Errorf("round %d too high: dbRound %d, deltas %d", rnd, au.cachedDBRound, len(au.deltas))
		return
	}

	return off, nil
}

func (au *accountUpdates) handleUnorderedCommit(dcc *deferredCommitContext) {
}

// prepareCommit prepares data to write to the database a "chunk" of rounds, and update the cached dbRound accordingly.
func (au *accountUpdates) prepareCommit(dcc *deferredCommitContext) error {
	if au.logAccountUpdatesMetrics {
		now := time.Now()
		if now.Sub(au.lastMetricsLogTime) >= au.logAccountUpdatesInterval {
			dcc.updateStats = true
			au.lastMetricsLogTime = now
		}
	}

	offset := dcc.offset

	au.accountsMu.RLock()

	// create a copy of the round totals and protos for the range we're going to flush.
	dcc.roundTotals = au.roundTotals[offset]

	// verify version correctness : all the entries in the au.versions[1:offset+1] should have the *same* version, and the committedUpTo should be enforcing that.
	if au.versions[1] != au.versions[offset] {
		au.accountsMu.RUnlock()

		// in scheduleCommit, we expect that this function to update the catchpointWriting when
		// it's on a catchpoint round and the node is configured to generate catchpoints. Doing this in a deferred function
		// here would prevent us from "forgetting" to update this variable later on.
		// The same is repeated in commitRound on errors.
		if dcc.catchpointFirstStage && dcc.enableGeneratingCatchpointFiles {
			atomic.StoreInt32(dcc.catchpointDataWriting, 0)
		}
		return fmt.Errorf("attempted to commit series of rounds with non-uniform consensus versions")
	}

	// once the consensus upgrade to resource separation is complete, all resources/accounts are also tagged with
	// their corresponding update round.
	setUpdateRound := config.Consensus[au.versions[1]].EnableAccountDataResourceSeparation

	// compact all the deltas - when we're trying to persist multiple rounds, we might have the same account
	// being updated multiple times. When that happen, we can safely omit the intermediate updates.
	dcc.compactAccountDeltas = makeCompactAccountDeltas(au.deltas[:offset], dcc.oldBase, setUpdateRound, au.baseAccounts)
	dcc.compactResourcesDeltas = makeCompactResourceDeltas(au.deltas[:offset], dcc.oldBase, setUpdateRound, au.baseAccounts, au.baseResources)
	dcc.compactKvDeltas = compactKvDeltas(au.kvDeltas[:offset])
	dcc.compactCreatableDeltas = compactCreatableDeltas(au.creatableDeltas[:offset])

	au.accountsMu.RUnlock()

	dcc.genesisProto = au.ledger.GenesisProto()

	if dcc.updateStats {
		dcc.stats.DatabaseCommitDuration = time.Duration(time.Now().UnixNano())
	}

	return nil
}

// commitRound is called within the same transaction for all trackers it
// receives current offset and dbRound
func (au *accountUpdates) commitRound(ctx context.Context, tx *sql.Tx, dcc *deferredCommitContext) (err error) {
	offset := dcc.offset
	dbRound := dcc.oldBase

	defer func() {
		if err != nil {
			if dcc.catchpointFirstStage && dcc.enableGeneratingCatchpointFiles {
				atomic.StoreInt32(dcc.catchpointDataWriting, 0)
			}
		}
	}()

	_, err = db.ResetTransactionWarnDeadline(ctx, tx, time.Now().Add(accountsUpdatePerRoundHighWatermark*time.Duration(offset)))
	if err != nil {
		return err
	}

	if dcc.updateStats {
		dcc.stats.OldAccountPreloadDuration = time.Duration(time.Now().UnixNano())
	}

	err = dcc.compactAccountDeltas.accountsLoadOld(tx)
	if err != nil {
		return err
	}

	knownAddresses := make(map[basics.Address]int64, len(dcc.compactAccountDeltas.deltas))
	for _, delta := range dcc.compactAccountDeltas.deltas {
		knownAddresses[delta.oldAcct.addr] = delta.oldAcct.rowid
	}

	err = dcc.compactResourcesDeltas.resourcesLoadOld(tx, knownAddresses)
	if err != nil {
		return err
	}

	if dcc.updateStats {
		dcc.stats.OldAccountPreloadDuration = time.Duration(time.Now().UnixNano()) - dcc.stats.OldAccountPreloadDuration
	}

	err = accountsPutTotals(tx, dcc.roundTotals, false)
	if err != nil {
		return err
	}

	if dcc.updateStats {
		dcc.stats.AccountsWritingDuration = time.Duration(time.Now().UnixNano())
	}

	// the updates of the actual account data is done last since the accountsNewRound would modify the compactDeltas old values
	// so that we can update the base account back.
	dcc.updatedPersistedAccounts, dcc.updatedPersistedResources, err = accountsNewRound(tx, dcc.compactAccountDeltas, dcc.compactResourcesDeltas, dcc.compactKvDeltas, dcc.compactCreatableDeltas, dcc.genesisProto, dbRound+basics.Round(offset))
	if err != nil {
		return err
	}

	if dcc.updateStats {
		dcc.stats.AccountsWritingDuration = time.Duration(time.Now().UnixNano()) - dcc.stats.AccountsWritingDuration
	}

	return
}

func (au *accountUpdates) postCommit(ctx context.Context, dcc *deferredCommitContext) {
	if dcc.updateStats {
		spentDuration := dcc.stats.DatabaseCommitDuration + dcc.stats.AccountsWritingDuration + dcc.stats.MerkleTrieUpdateDuration + dcc.stats.OldAccountPreloadDuration
		dcc.stats.DatabaseCommitDuration = time.Duration(time.Now().UnixNano()) - spentDuration
	}

	offset := dcc.offset
	dbRound := dcc.oldBase
	newBase := dcc.newBase

	dcc.updatingBalancesDuration = time.Since(dcc.flushTime)

	if dcc.updateStats {
		dcc.stats.MemoryUpdatesDuration = time.Duration(time.Now().UnixNano())
	}

	au.accountsMu.Lock()
	// Drop reference counts to modified accounts, and evict them
	// from in-memory cache when no references remain.
	for i := 0; i < dcc.compactAccountDeltas.len(); i++ {
		acctUpdate := dcc.compactAccountDeltas.getByIdx(i)
		cnt := acctUpdate.nAcctDeltas
		macct, ok := au.accounts[acctUpdate.address]
		if !ok {
			au.log.Panicf("inconsistency: flushed %d changes to %s, but not in au.accounts", cnt, acctUpdate.address)
		}

		if cnt > macct.ndeltas {
			au.log.Panicf("inconsistency: flushed %d changes to %s, but au.accounts had %d", cnt, acctUpdate.address, macct.ndeltas)
		} else if cnt == macct.ndeltas {
			delete(au.accounts, acctUpdate.address)
		} else {
			macct.ndeltas -= cnt
			au.accounts[acctUpdate.address] = macct
		}
	}

	for i := 0; i < dcc.compactResourcesDeltas.len(); i++ {
		resUpdate := dcc.compactResourcesDeltas.getByIdx(i)
		cnt := resUpdate.nAcctDeltas
		key := accountCreatable{resUpdate.address, resUpdate.oldResource.aidx}
		macct, ok := au.resources[key]
		if !ok {
			au.log.Panicf("inconsistency: flushed %d changes to (%s, %d), but not in au.resources", cnt, resUpdate.address, resUpdate.oldResource.aidx)
		}

		if cnt > macct.ndeltas {
			au.log.Panicf("inconsistency: flushed %d changes to (%s, %d), but au.resources had %d", cnt, resUpdate.address, resUpdate.oldResource.aidx, macct.ndeltas)
		} else if cnt == macct.ndeltas {
			delete(au.resources, key)
		} else {
			macct.ndeltas -= cnt
			au.resources[key] = macct
		}
	}

	for _, persistedAcct := range dcc.updatedPersistedAccounts {
		au.baseAccounts.write(persistedAcct)
	}

	for addr, deltas := range dcc.updatedPersistedResources {
		for _, persistedRes := range deltas {
			au.baseResources.write(persistedRes, addr)
		}
	}

	for key, out := range dcc.compactKvDeltas {
		cnt := out.ndeltas
		mval := au.kvStore[key]
		if cnt > mval.ndeltas {
			au.log.Panicf("inconsistency: flushed %d changes to key %d, but au.kvStore had %d", cnt, key, mval.ndeltas)
		} else if cnt == mval.ndeltas {
			delete(au.kvStore, key)
		} else {
			mval.ndeltas -= cnt
			au.kvStore[key] = mval
		}
	}

	for cidx, modCrt := range dcc.compactCreatableDeltas {
		cnt := modCrt.Ndeltas
		mcreat, ok := au.creatables[cidx]
		if !ok {
			au.log.Panicf("inconsistency: flushed %d changes to creatable %d, but not in au.creatables", cnt, cidx)
		}

		if cnt > mcreat.Ndeltas {
			au.log.Panicf("inconsistency: flushed %d changes to creatable %d, but au.creatables had %d", cnt, cidx, mcreat.Ndeltas)
		} else if cnt == mcreat.Ndeltas {
			delete(au.creatables, cidx)
		} else {
			mcreat.Ndeltas -= cnt
			au.creatables[cidx] = mcreat
		}
	}

	// clear the backing array to let GC collect data.
	// this is catchpoint-related optimization if for whatever reason catchpoint generation
	// takes longer than 500 rounds.
	// the number chosen out of the following calculation:
	// 300 bytes per acct in delta * 50,000 accts (full block)  * 500 rounds = 7.5 GB
	const deltasClearThreshold = 500
	if offset > deltasClearThreshold {
		for i := uint64(0); i < offset; i++ {
			au.deltas[i] = ledgercore.AccountDeltas{}
			au.creatableDeltas[i] = nil
		}
	}

	au.deltas = au.deltas[offset:]
	au.deltasAccum = au.deltasAccum[offset:]
	au.versions = au.versions[offset:]
	au.roundTotals = au.roundTotals[offset:]
	au.kvDeltas = au.kvDeltas[offset:]
	au.creatableDeltas = au.creatableDeltas[offset:]
	au.cachedDBRound = newBase

	au.accountsMu.Unlock()

	if dcc.updateStats {
		dcc.stats.MemoryUpdatesDuration = time.Duration(time.Now().UnixNano()) - dcc.stats.MemoryUpdatesDuration
	}

	au.accountsReadCond.Broadcast()

	// log telemetry event
	if dcc.updateStats {
		dcc.stats.StartRound = uint64(dbRound)
		dcc.stats.RoundsCount = offset
		dcc.stats.UpdatedAccountsCount = uint64(len(dcc.updatedPersistedAccounts))
		dcc.stats.UpdatedCreatablesCount = uint64(len(dcc.compactCreatableDeltas))

		dcc.stats.UpdatedResourcesCount = 0
		for _, resData := range dcc.updatedPersistedResources {
			dcc.stats.UpdatedResourcesCount += uint64(len(resData))
		}

		var details struct{}
		au.log.Metrics(telemetryspec.Accounts, dcc.stats, details)
	}
}

func (au *accountUpdates) postCommitUnlocked(ctx context.Context, dcc *deferredCommitContext) {
}

// compactKvDeltas takes an array of kv deltas (one array entry per round), and
// compacts the array into a single map that contains all the
// changes. Intermediate changes are eliminated.  It counts the number of
// changes per round by specifying it in the ndeltas field of the modifiedKv.
func compactKvDeltas(kvDeltas []map[string]*string) map[string]modifiedValue {
	if len(kvDeltas) == 0 {
		return nil
	}
	outKvDeltas := make(map[string]modifiedValue)
	for _, roundKv := range kvDeltas {
		for key, value := range roundKv {
			prev := outKvDeltas[key] // prev may be the zero value. that's correct.
			outKvDeltas[key] = modifiedValue{
				data:    value,
				ndeltas: prev.ndeltas + 1,
			}
		}
	}
	return outKvDeltas
}

// compactCreatableDeltas takes an array of creatables map deltas ( one array entry per round ), and compact the array into a single
// map that contains all the deltas changes. While doing that, the function eliminate any intermediate changes.
// It counts the number of changes per round by specifying it in the ndeltas field of the modifiedCreatable.
func compactCreatableDeltas(creatableDeltas []map[basics.CreatableIndex]ledgercore.ModifiedCreatable) (outCreatableDeltas map[basics.CreatableIndex]ledgercore.ModifiedCreatable) {
	if len(creatableDeltas) == 0 {
		return
	}
	// the sizes of the maps here aren't super accurate, but would hopefully be a rough estimate for a reasonable starting point.
	outCreatableDeltas = make(map[basics.CreatableIndex]ledgercore.ModifiedCreatable, 1+len(creatableDeltas[0])*len(creatableDeltas))
	for _, roundCreatable := range creatableDeltas {
		for creatableIdx, creatable := range roundCreatable {
			if prev, has := outCreatableDeltas[creatableIdx]; has {
				outCreatableDeltas[creatableIdx] = ledgercore.ModifiedCreatable{
					Ctype:   creatable.Ctype,
					Created: creatable.Created,
					Creator: creatable.Creator,
					Ndeltas: prev.Ndeltas + 1,
				}
			} else {
				outCreatableDeltas[creatableIdx] = ledgercore.ModifiedCreatable{
					Ctype:   creatable.Ctype,
					Created: creatable.Created,
					Creator: creatable.Creator,
					Ndeltas: 1,
				}
			}
		}
	}
	return
}

// latest returns the latest round
func (au *accountUpdates) latest() basics.Round {
	return au.cachedDBRound + basics.Round(len(au.deltas))
}

// the vacuumDatabase performs a full vacuum of the accounts database.
func (au *accountUpdates) vacuumDatabase(ctx context.Context) (err error) {
	// vaccumming the database would modify the some of the tables rowid, so we need to make sure any stored in-memory
	// rowid are flushed.
	au.baseAccounts.prune(0)
	au.baseResources.prune(0)
	au.baseBoxes.prune(0)

	startTime := time.Now()
	vacuumExitCh := make(chan struct{}, 1)
	vacuumLoggingAbort := sync.WaitGroup{}
	vacuumLoggingAbort.Add(1)
	// vacuuming the database can take a while. A long while. We want to have a logging function running in a separate go-routine that would log the progress to the log file.
	// also, when we're done vacuuming, we should sent an event notifying of the total time it took to vacuum the database.
	go func() {
		defer vacuumLoggingAbort.Done()
		au.log.Infof("Vacuuming accounts database started")
		for {
			select {
			case <-time.After(5 * time.Second):
				au.log.Infof("Vacuuming accounts database in progress")
			case <-vacuumExitCh:
				return
			}
		}
	}()

	ledgerVacuumCount.Inc(nil)
	vacuumStats, err := au.dbs.Wdb.Vacuum(ctx)
	close(vacuumExitCh)
	vacuumLoggingAbort.Wait()

	if err != nil {
		au.log.Warnf("Vacuuming account database failed : %v", err)
		return err
	}
	vacuumElapsedTime := time.Since(startTime)
	ledgerVacuumMicros.AddUint64(uint64(vacuumElapsedTime.Microseconds()), nil)

	au.log.Infof("Vacuuming accounts database completed within %v, reducing number of pages from %d to %d and size from %d to %d", vacuumElapsedTime, vacuumStats.PagesBefore, vacuumStats.PagesAfter, vacuumStats.SizeBefore, vacuumStats.SizeAfter)

	vacuumTelemetryStats := telemetryspec.BalancesAccountVacuumEventDetails{
		VacuumTimeNanoseconds:  vacuumElapsedTime.Nanoseconds(),
		BeforeVacuumPageCount:  vacuumStats.PagesBefore,
		AfterVacuumPageCount:   vacuumStats.PagesAfter,
		BeforeVacuumSpaceBytes: vacuumStats.SizeBefore,
		AfterVacuumSpaceBytes:  vacuumStats.SizeAfter,
	}

	au.log.EventWithDetails(telemetryspec.Accounts, telemetryspec.BalancesAccountVacuumEvent, vacuumTelemetryStats)
	return
}

var ledgerGetcatchpointCount = metrics.NewCounter("ledger_getcatchpoint_count", "calls")
var ledgerGetcatchpointMicros = metrics.NewCounter("ledger_getcatchpoint_micros", "µs spent")
var ledgerAccountsinitCount = metrics.NewCounter("ledger_accountsinit_count", "calls")
var ledgerAccountsinitMicros = metrics.NewCounter("ledger_accountsinit_micros", "µs spent")
var ledgerCommitroundCount = metrics.NewCounter("ledger_commitround_count", "calls")
var ledgerCommitroundMicros = metrics.NewCounter("ledger_commitround_micros", "µs spent")
var ledgerGeneratecatchpointCount = metrics.NewCounter("ledger_generatecatchpoint_count", "calls")
var ledgerGeneratecatchpointMicros = metrics.NewCounter("ledger_generatecatchpoint_micros", "µs spent")
var ledgerVacuumCount = metrics.NewCounter("ledger_vacuum_count", "calls")
var ledgerVacuumMicros = metrics.NewCounter("ledger_vacuum_micros", "µs spent")<|MERGE_RESOLUTION|>--- conflicted
+++ resolved
@@ -1007,16 +1007,9 @@
 	au.baseAccounts.prune(newBaseAccountSize)
 	newBaseResourcesSize := (len(au.resources) + 1) + baseResourcesPendingAccountsBufferSize
 	au.baseResources.prune(newBaseResourcesSize)
-<<<<<<< HEAD
-	// todo:
+
 	newBaseBoxesSize := (len(au.kvStore) + 1)
 	au.baseBoxes.prune(newBaseBoxesSize)
-
-	if au.voters != nil {
-		au.voters.newBlock(blk.BlockHeader)
-	}
-=======
->>>>>>> 1b7d7ea1
 }
 
 // lookupLatest returns the account data for a given address for the latest round.
